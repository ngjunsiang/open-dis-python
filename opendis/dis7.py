#
#This code is licensed under the BSD software license
#

from .types import (
    enum8,
    enum16,
    enum32,
    int8,
    int16,
    int32,
    uint8,
    uint16,
    uint32,
    uint64,
    float32,
    float64,
    struct8,
    struct16,
    struct32,
)


class DataQueryDatumSpecification:
    """Section 6.2.17

    Number and identification of fixed and variable datum records.
    """

    def __init__(self,
                 fixedDatumIDs: list[enum32] | None = None,
                 variableDatumIDs: list[enum32] | None = None):
        self.fixedDatumIDs = fixedDatumIDs or []
        """variable length list fixed datum IDs"""
        self.variableDatumIDs = variableDatumIDs or []
        """variable length list variable datum IDs"""

    @property
    def numberOfFixedDatumIDs(self) -> uint32:
        return len(self.fixedDatumIDs)

    @property
    def numberOfVariableDatumIDs(self) -> uint32:
        return len(self.variableDatumIDs)

    def serialize(self, outputStream):
        """serialize the class"""
        outputStream.write_unsigned_int(self.numberOfFixedDatumIDs)
        outputStream.write_unsigned_int(self.numberOfVariableDatumIDs)
        for datumID in self.fixedDatumIDs:
            outputStream.write_unsigned_int(datumID)

        for datumID in self.variableDatumIDs:
            outputStream.write_unsigned_int(datumID)

    def parse(self, inputStream):
        """Parse a message. This may recursively call embedded objects."""
        numberOfFixedDatumIDs = inputStream.read_unsigned_int()
        numberOfVariableDatumIDs = inputStream.read_unsigned_int()
        for idx in range(0, numberOfFixedDatumIDs):
            datumID = inputStream.read_unsigned_int()
            self.fixedDatumIDs.append(datumID)
        for idx in range(0, numberOfVariableDatumIDs):
            datumID = inputStream.read_unsigned_int()
            self.variableDatumIDs.append(datumID)


class RadioIdentifier:
    """Section 6.2.70

    The unique designation of an attached or unattached radio in an event or
    exercise.
    """

    def __init__(self,
                 siteNumber: uint16 = 0,
                 applicationNumber: uint16 = 0,
                 referenceNumber: uint16 = 0,
                 radioNumber: uint16 = 0):
        self.siteNumber = siteNumber
        self.applicationNumber = applicationNumber
        self.referenceNumber = referenceNumber
        self.radioNumber = radioNumber

    def serialize(self, outputStream):
        """serialize the class"""
        outputStream.write_unsigned_short(self.siteNumber)
        outputStream.write_unsigned_short(self.applicationNumber)
        outputStream.write_unsigned_short(self.referenceNumber)
        outputStream.write_unsigned_short(self.radioNumber)

    def parse(self, inputStream):
        """Parse a message. This may recursively call embedded objects."""
        self.siteNumber = inputStream.read_unsigned_short()
        self.applicationNumber = inputStream.read_unsigned_short()
        self.referenceNumber = inputStream.read_unsigned_short()
        self.radioNumber = inputStream.read_unsigned_short()


class RequestID:
    """Section 6.2.75
    
    A monotonically increasing number inserted into all simulation managment
    PDUs. This should be a hand-coded thingie, maybe a singleton.
    """

    def __init__(self, requestID: uint32 = 0):
        self.requestID = requestID
        """monotonically increasing number"""

    def serialize(self, outputStream):
        """serialize the class"""
        outputStream.write_unsigned_int(self.requestID)

    def parse(self, inputStream):
        """Parse a message. This may recursively call embedded objects."""
        self.requestID = inputStream.read_unsigned_int()


class IFFData:
    """Section 6.2.43

    Repeating element of IFF Data specification record
    """

    def __init__(self,
                 recordType: enum32 = 0,  # [UID 66]
                 recordLength: uint16 = 0,  # multiple of 4
                 iffData: list | None = None):
        self.recordType = recordType
        """enumeration for type of record"""
        self.recordLength: uint16 = recordLength
        """total length of record. Should be padded to 32 bit boundary."""
        self.iffData = iffData or []
        """IFF data."""

    def serialize(self, outputStream):
        """serialize the class"""
        outputStream.write_unsigned_int(self.recordType)
        outputStream.write_unsigned_short(len(self.iffData))
        for anObj in self.iffData:
            outputStream.write_unsigned_byte(anObj)
        """TODO add padding to end on 32-bit boundary"""

    def parse(self, inputStream):
        """Parse a message. This may recursively call embedded objects."""
        self.recordType = inputStream.read_unsigned_int()
        self.recordLength = inputStream.read_unsigned_short()
        # The record length includes the length of record type field (32 bits)
        # and record length field (16 bits) so we subtract 6 bytes total for
        # those
        for idx in range(0, self.recordLength - 6):
            val = inputStream.read_unsigned_byte()
            self.iffData.append(val)


class MunitionDescriptor:
    """Section 6.2.19.2

    Represents the firing or detonation of a munition.
    """

    def __init__(self,
                 munitionType: "EntityType | None" = None,
                 warhead: enum16 = 0,  # [UID 60]
                 fuse: enum16 = 0,  # [UID 61]
                 quantity: uint16 = 0,
                 rate: uint16 = 0):
        # TODO: Validate munitionType.entityKind == 2
        self.munitionType = munitionType or EntityType()
        """What munition was used in the burst"""
        self.warhead = warhead
        """type of warhead enumeration"""
        self.fuse = fuse
        """type of fuse used enumeration"""
        self.quantity = quantity
        """how many of the munition were fired"""
        # TODO: if quantity == 1, rate = 0
        self.rate = rate
        """rate at which the munition was fired"""

    def serialize(self, outputStream):
        """serialize the class"""
        self.munitionType.serialize(outputStream)
        outputStream.write_unsigned_short(self.warhead)
        outputStream.write_unsigned_short(self.fuse)
        outputStream.write_unsigned_short(self.quantity)
        outputStream.write_unsigned_short(self.rate)

    def parse(self, inputStream):
        """Parse a message. This may recursively call embedded objects."""
        self.munitionType.parse(inputStream)
        self.warhead = inputStream.read_unsigned_short()
        self.fuse = inputStream.read_unsigned_short()
        self.quantity = inputStream.read_unsigned_short()
        self.rate = inputStream.read_unsigned_short()


class MinefieldSensorType:
    """Section 6.2.57

    Information about a minefield sensor.
    """

    def __init__(self, sensorType: enum16 = 0):
        self.sensorType = sensorType
        """sensor type. bit fields 0-3 are the type category, 4-15 are the subcategory"""
        # TODO: use bitfields to separate category and subcategory

    def serialize(self, outputStream):
        """serialize the class"""
        outputStream.write_unsigned_short(self.sensorType)

    def parse(self, inputStream):
        """Parse a message. This may recursively call embedded objects."""
        self.sensorType = inputStream.read_unsigned_short()


class GroupID:
    """Section 6.2.43

    Unique designation of a group of entities contained in the isGroupOfPdu.
    Represents a group of entities rather than a single entity.
    """

    def __init__(self,
                 simulationAddress: "SimulationAddress | None" = None,
                 groupNumber: uint16 = 0):
        self.simulationAddress = simulationAddress or SimulationAddress()
        """Simulation address (site and application number)"""
        self.groupNumber = groupNumber
        """group number"""

    def serialize(self, outputStream):
        """serialize the class"""
        self.simulationAddress.serialize(outputStream)
        outputStream.write_unsigned_short(self.groupNumber)

    def parse(self, inputStream):
        """Parse a message. This may recursively call embedded objects."""
        self.simulationAddress.parse(inputStream)
        self.groupNumber = inputStream.read_unsigned_short()


class LayerHeader:
    """Section 6.2.51

    The identification of the additional information layer number,
    layer-specific information, and the length of the layer.
    """

    def __init__(self,
                 layerNumber: uint8 = 0,
                 layerSpecificInformation: enum8 = 0,
                 length: uint16 = 0):
        self.layerNumber = layerNumber
        self.layerSpecificInformation = layerSpecificInformation
        """field shall specify layer-specific information that varies by System Type (see 6.2.86) and Layer Number."""
        self.length = length
        """This field shall specify the length in octets of the layer, including the Layer Header record"""

    def serialize(self, outputStream):
        """serialize the class"""
        outputStream.write_unsigned_byte(self.layerNumber)
        outputStream.write_unsigned_byte(self.layerSpecificInformation)
        outputStream.write_unsigned_short(self.length)

    def parse(self, inputStream):
        """Parse a message. This may recursively call embedded objects."""
        self.layerNumber = inputStream.read_unsigned_byte()
        self.layerSpecificInformation = inputStream.read_unsigned_byte()
        self.length = inputStream.read_unsigned_short()


class UnsignedDISInteger:
    """container class not in specification"""

    def __init__(self, val=0):
        self.val = val
        """unsigned integer"""

    def serialize(self, outputStream):
        """serialize the class"""
        outputStream.write_unsigned_int(self.val)

    def parse(self, inputStream):
        """Parse a message. This may recursively call embedded objects."""
        self.val = inputStream.read_unsigned_int()


class DeadReckoningParameters:
    """Not specified in the standard. This is used by the ESPDU (7.3.2)"""

    def __init__(self,
                 deadReckoningAlgorithm: enum8 = 0,  # [UID 44]
                 parameters=None,
                 entityLinearAcceleration: "Vector3Float | None" = None,
                 entityAngularVelocity: "Vector3Float | None" = None):
        self.deadReckoningAlgorithm = deadReckoningAlgorithm
        """Algorithm to use in computing dead reckoning. See EBV doc."""
        self.parameters = parameters or [0] * 15
        """Dead reckoning parameters. Contents depends on algorithm. (E.8)"""
        self.entityLinearAcceleration = entityLinearAcceleration or Vector3Float(
        )
        """Linear acceleration of the entity"""
        self.entityAngularVelocity = entityAngularVelocity or Vector3Float()
        """Angular velocity of the entity"""

    def serialize(self, outputStream):
        """serialize the class"""
        outputStream.write_unsigned_byte(self.deadReckoningAlgorithm)
        for idx in range(0, 15):
            outputStream.write_unsigned_byte(self.parameters[idx])

        self.entityLinearAcceleration.serialize(outputStream)
        self.entityAngularVelocity.serialize(outputStream)

    def parse(self, inputStream):
        """Parse a message. This may recursively call embedded objects."""
        self.deadReckoningAlgorithm = inputStream.read_unsigned_byte()
        self.parameters = [0] * 15
        for idx in range(0, 15):
            val = inputStream.read_unsigned_byte()

            self.parameters[idx] = val

        self.entityLinearAcceleration.parse(inputStream)
        self.entityAngularVelocity.parse(inputStream)


class ProtocolMode:
    """Section 6.2.69

    Bit field used to identify minefield data. bits 14-15 are a 2-bit enum, other bits unused.
    """

    def __init__(self, protocolMode: enum16 = 0):
        self.protocolMode = protocolMode
        """Bitfields, 14-15 contain an enum.  ([UID 336])"""

    def serialize(self, outputStream):
        """serialize the class"""
        outputStream.write_unsigned_short(self.protocolMode)

    def parse(self, inputStream):
        """Parse a message. This may recursively call embedded objects."""
        self.protocolMode = inputStream.read_unsigned_short()


class AngleDeception:
    """Section 6.2.21.2.2

    The Angle Deception attribute record may be used to communicate discrete
    values that are associated with angle deception jamming that cannot be
    referenced to an emitter mode. The values provided in the record records
    (provided in the associated Electromagnetic Emission PDU). (The victim
    radar beams are those that are targeted by the jammer.)
    """
    recordType: enum32 = 3501  # [UID 66] Variable Record Type
    recordLength: uint16 = 48

    def __init__(self,
                 emitterNumber: uint8 = 0,
                 beamNumber: uint8 = 0,
                 stateIndicator: enum8 = 0,  # [UID 300]
                 azimuthOffset: float32 = 0.0,  # -pi to pi, in radians
                 azimuthWidth: float32 = 0.0,  # 0 to 2*pi, in radians
                 azimuthPullRate: float32 = 0.0,  # positive = right, in radians/sec
                 azimuthPullAcceleration: float32 = 0.0,  # positive = right, in radians/sec^2
                 elevationOffset: float32 = 0.0,  # -pi/2 to pi/2, positive = up, in radians
                 elevationWidth: float32 = 0.0,  # 0 to pi, in radians
                 elevationPullRate: float32 = 0.0,  # positive = up, in radians/sec
                 elevationPullAcceleration: float32 = 0.0):  # positive = up, in radians/sec^2
        self.padding: uint16 = 0
        self.emitterNumber = emitterNumber
        self.beamNumber = beamNumber
        self.stateIndicator = stateIndicator
        self.padding2: uint8 = 0
        self.azimuthOffset = azimuthOffset
        self.azimuthWidth = azimuthWidth
        self.azimuthPullRate = azimuthPullRate
        self.azimuthPullAcceleration = azimuthPullAcceleration
        self.elevationOffset = elevationOffset
        self.elevationWidth = elevationWidth
        self.elevationPullRate = elevationPullRate
        self.elevationPullAcceleration = elevationPullAcceleration
        self.padding3: uint32 = 0
    
    def serialize(self, outputStream):
        """serialize the class"""
        outputStream.write_unsigned_int(self.recordType)
        outputStream.write_unsigned_short(self.recordLength)
        outputStream.write_unsigned_short(self.padding)
        outputStream.write_unsigned_byte(self.emitterNumber)
        outputStream.write_unsigned_byte(self.beamNumber)
        outputStream.write_unsigned_byte(self.stateIndicator)
        outputStream.write_unsigned_byte(self.padding2)
        outputStream.write_float(self.azimuthOffset)
        outputStream.write_float(self.azimuthWidth)
        outputStream.write_float(self.azimuthPullRate)
        outputStream.write_float(self.azimuthPullAcceleration)
        outputStream.write_float(self.elevationOffset)
        outputStream.write_float(self.elevationWidth)
        outputStream.write_float(self.elevationPullRate)
        outputStream.write_float(self.elevationPullAcceleration)
        outputStream.write_unsigned_int(self.padding3)

    def parse(self, inputStream):
        """Parse a message. This may recursively call embedded objects."""
        self.recordType = inputStream.read_unsigned_int()  # TODO: validate
        self.recordLength = inputStream.read_unsigned_short()  # TODO: validate
        self.padding = inputStream.read_unsigned_short()
        self.emitterNumber = inputStream.read_unsigned_byte()
        self.beamNumber = inputStream.read_unsigned_byte()
        self.stateIndicator = inputStream.read_unsigned_byte()
        self.padding2 = inputStream.read_unsigned_byte()
        self.azimuthOffset = inputStream.read_float()
        self.azimuthWidth = inputStream.read_float()
        self.azimuthPullRate = inputStream.read_float()
        self.azimuthPullAcceleration = inputStream.read_float()
        self.elevationOffset = inputStream.read_float()
        self.elevationWidth = inputStream.read_float()
        self.elevationPullRate = inputStream.read_float()
        self.elevationPullAcceleration = inputStream.read_float()
        self.padding3 = inputStream.read_unsigned_int()


class EntityAssociation:
    """Section 6.2.94.4.3

    Association or disassociation of two entities.
    """
    recordType: enum8 = 4  # [UID 56] Variable Parameter Record Type

    def __init__(self,
                 changeIndicator: enum8 = 0,  # [UID 320]
                 associationStatus: enum8 = 0,  # [UID 319]
                 associationType: enum8 = 0,  # [UID 323]
                 entityID: "EntityIdentifier | ObjectIdentifier | None" = None,
                 ownStationLocation: enum16 = 0,  # [UID 212]
                 physicalConnectionType: enum8 = 0,  # [UID 324]
                 groupMemberType: enum8 = 0,  # [UID 321]
                 groupNumber: uint16 = 0):
        self.changeIndicator = changeIndicator
        """Indicates if this VP has changed since last issuance"""
        self.associationStatus = associationStatus
        """Indicates association status between two entities; 8 bit enum"""
        self.associationType = associationType
        """Type of association; 8 bit enum"""
        self.entityID = entityID or EntityID()
        """Object ID of entity associated with this entity"""
        self.ownStationLocation = ownStationLocation
        """Station location on one's own entity. EBV doc."""
        self.physicalConnectionType = physicalConnectionType
        """Type of physical connection. EBV doc"""
        self.groupMemberType = groupMemberType
        """Type of member the entity is within th egroup"""
        self.groupNumber = groupNumber
        """Group if any to which the entity belongs"""

    def serialize(self, outputStream):
        """serialize the class"""
        outputStream.write_unsigned_byte(self.recordType)
        outputStream.write_unsigned_byte(self.changeIndicator)
        outputStream.write_unsigned_byte(self.associationStatus)
        outputStream.write_unsigned_byte(self.associationType)
        self.entityID.serialize(outputStream)
        outputStream.write_unsigned_short(self.ownStationLocation)
        outputStream.write_unsigned_byte(self.physicalConnectionType)
        outputStream.write_unsigned_byte(self.groupMemberType)
        outputStream.write_unsigned_short(self.groupNumber)

    def parse(self, inputStream):
        """Parse a message. This may recursively call embedded objects."""
        self.recordType = inputStream.read_unsigned_byte()  # TODO: validate
        self.changeIndicator = inputStream.read_unsigned_byte()
        self.associationStatus = inputStream.read_unsigned_byte()
        self.associationType = inputStream.read_unsigned_byte()
        self.entityID.parse(inputStream)
        self.ownStationLocation = inputStream.read_unsigned_short()
        self.physicalConnectionType = inputStream.read_unsigned_byte()
        self.groupMemberType = inputStream.read_unsigned_byte()
        self.groupNumber = inputStream.read_unsigned_short()


class VectoringNozzleSystem:
    """Section 6.2.96

    Operational data for describing the vectoring nozzle systems.
    """

    def __init__(self,
                 horizontalDeflectionAngle: float32 = 0.0,  # in degrees
                 verticalDeflectionAngle: float32 = 0.0):
        self.horizontalDeflectionAngle = horizontalDeflectionAngle
        self.verticalDeflectionAngle = verticalDeflectionAngle

    def serialize(self, outputStream):
        """serialize the class"""
        outputStream.write_float(self.horizontalDeflectionAngle)
        outputStream.write_float(self.verticalDeflectionAngle)

    def parse(self, inputStream):
        """Parse a message. This may recursively call embedded objects."""
        self.horizontalDeflectionAngle = inputStream.read_float()
        self.verticalDeflectionAngle = inputStream.read_float()


class FalseTargetsAttribute:
    """Section 6.2.21.3

    The False Targets attribute record shall be used to communicate discrete
    values that are associated with false targets jamming that cannot be
    referenced to an emitter mode. The values provided in the False Targets
    attribute record shall be considered valid only for the victim radar beams
    listed in the jamming beam's Track/Jam Data records (provided in the
    associated Electromagnetic Emission PDU).
    """
    recordType: enum32 = 3502
    recordLength: uint16 = 48

    def __init__(self,
                 emitterNumber: uint8 = 0,
                 beamNumber: uint8 = 0,
                 stateIndicator: enum8 = 0,  # [UID 300]
                 falseTargetCount: uint16 = 0,
                 walkSpeed: float32 = 0.0,  # in meters/s
                 walkAcceleration: float32 = 0.0,  # in meters/s^2
                 maximumWalkDistance: float32 = 0.0,  # in meters
                 keepTime: float32 = 0.0,  # in seconds
                 echoSpacing: float32 = 0.0):  # in meters
        self.padding: uint16 = 0
        self.emitterNumber = emitterNumber
        self.beamNumber = beamNumber
        self.stateIndicator = stateIndicator
        self.padding2: uint8 = 0
        self.falseTargetCount = falseTargetCount
        self.walkSpeed = walkSpeed
        self.walkAcceleration = walkAcceleration
        self.maximumWalkDistance = maximumWalkDistance
        self.keepTime = keepTime
        self.echoSpacing = echoSpacing

    def serialize(self, outputStream):
        """serialize the class"""
        outputStream.write_unsigned_int(self.recordType)
        outputStream.write_unsigned_short(self.recordLength)
        outputStream.write_unsigned_short(self.padding)
        outputStream.write_unsigned_byte(self.emitterNumber)
        outputStream.write_unsigned_byte(self.beamNumber)
        outputStream.write_unsigned_byte(self.stateIndicator)
        outputStream.write_unsigned_byte(self.padding2)
        outputStream.write_unsigned_short(self.falseTargetCount)
        outputStream.write_float(self.walkSpeed)
        outputStream.write_float(self.walkAcceleration)
        outputStream.write_float(self.maximumWalkDistance)
        outputStream.write_float(self.keepTime)
        outputStream.write_float(self.echoSpacing)

    def parse(self, inputStream):
        """Parse a message. This may recursively call embedded objects."""
        self.recordType = inputStream.read_unsigned_int()  # TODO: validate
        self.recordLength = inputStream.read_unsigned_short()  # TODO: validate
        self.padding = inputStream.read_unsigned_short()
        self.emitterNumber = inputStream.read_unsigned_byte()
        self.beamNumber = inputStream.read_unsigned_byte()
        self.stateIndicator = inputStream.read_unsigned_byte()
        self.padding2 = inputStream.read_unsigned_byte()
        self.falseTargetCount = inputStream.read_unsigned_short()
        self.walkSpeed = inputStream.read_float()
        self.walkAcceleration = inputStream.read_float()
        self.maximumWalkDistance = inputStream.read_float()
        self.keepTime = inputStream.read_float()
        self.echoSpacing = inputStream.read_float()


class MinefieldIdentifier:
    """Section 6.2.56

    The unique designation of a minefield.
    """

    def __init__(self,
                 simulationAddress: "SimulationAddress | None" = None,
                 minefieldNumber: uint16 = 0):
        self.simulationAddress = simulationAddress or SimulationAddress()
        self.minefieldNumber = minefieldNumber

    def serialize(self, outputStream):
        """serialize the class"""
        self.simulationAddress.serialize(outputStream)
        outputStream.write_unsigned_short(self.minefieldNumber)

    def parse(self, inputStream):
        """Parse a message. This may recursively call embedded objects."""
        self.simulationAddress.parse(inputStream)
        self.minefieldNumber = inputStream.read_unsigned_short()


class RadioType:
    """Section 6.2.71

    Identifies the type of radio.
    """
    entityKind: enum8 = 7  # [UID 7]

    def __init__(self,
                 domain: enum8 = 0,  # [UID 8]
                 country: enum16 = 0,  # [UID 29]
                 category: enum8 = 0,
                 subcategory: enum8 = 0,
                 specific: enum8 = 0,
                 extra: enum8 = 0):
        self.domain = domain
        """Domain of entity (air, surface, subsurface, space, etc)"""
        self.country = country
        """country to which the design of the entity is attributed"""
        self.category = category
        """category of entity"""
        self.subcategory = subcategory
        """specific info based on subcategory field"""
        self.specific = specific
        self.extra = extra

    def serialize(self, outputStream):
        """serialize the class"""
        outputStream.write_unsigned_byte(self.entityKind)
        outputStream.write_unsigned_byte(self.domain)
        outputStream.write_unsigned_short(self.country)
        outputStream.write_unsigned_byte(self.category)
        outputStream.write_unsigned_byte(self.subcategory)
        outputStream.write_unsigned_byte(self.specific)
        outputStream.write_unsigned_byte(self.extra)

    def parse(self, inputStream):
        """Parse a message. This may recursively call embedded objects."""
        self.entityKind = inputStream.read_unsigned_byte()
        self.domain = inputStream.read_unsigned_byte()
        self.country = inputStream.read_unsigned_short()
        self.category = inputStream.read_unsigned_byte()
        self.subcategory = inputStream.read_unsigned_byte()
        self.specific = inputStream.read_unsigned_byte()
        self.extra = inputStream.read_unsigned_byte()


class NamedLocationIdentification:
    """Section 6.2.62

    Information about the discrete positional relationship of the part entity
    with respect to the its host entity.
    """

    def __init__(
            self,
            stationName: enum16 = 0,  # [UID 212]
            stationNumber: uint16 = 0):
        self.stationName = stationName
        """the station name within the host at which the part entity is located. If the part entity is On Station, this field shall specify the representation of the parts location data fields."""
        self.stationNumber = stationNumber
        """the number of the particular wing station, cargo hold etc., at which the part is attached."""

    def serialize(self, outputStream):
        """serialize the class"""
        outputStream.write_unsigned_short(self.stationName)
        outputStream.write_unsigned_short(self.stationNumber)

    def parse(self, inputStream):
        """Parse a message. This may recursively call embedded objects."""
        self.stationName = inputStream.read_unsigned_short()
        self.stationNumber = inputStream.read_unsigned_short()


class ModulationParameters:
    """Section 6.2.58

    Modulation parameters associated with a specific radio system. INCOMPLETE.
    """

    def __init__(self):
        pass

    def serialize(self, outputStream):
        """serialize the class"""

    def parse(self, inputStream):
        """Parse a message. This may recursively call embedded objects."""


class EulerAngles:
    """Section 6.2.33

    Three floating point values representing an orientation, psi, theta,
    and phi, aka the euler angles, in radians.
    """

    def __init__(self,
                 psi: float32 = 0.0,
                 theta: float32 = 0.0,
                 phi: float32 = 0.0):  # in radians
        self.psi = psi
        self.theta = theta
        self.phi = phi

    def serialize(self, outputStream):
        """serialize the class"""
        outputStream.write_float(self.psi)
        outputStream.write_float(self.theta)
        outputStream.write_float(self.phi)

    def parse(self, inputStream):
        """Parse a message. This may recursively call embedded objects."""
        self.psi = inputStream.read_float()
        self.theta = inputStream.read_float()
        self.phi = inputStream.read_float()


class DirectedEnergyPrecisionAimpoint:
    """Section 6.2.20.3

    DE Precision Aimpoint Record.
    """
    recordType: enum32 = 4000
    recordLength: uint16 = 88

    def __init__(self,
                 targetSpotLocation: "Vector3Double | None" = None,
                 targetSpotEntityLocation: "Vector3Float | None" = None,
                 targetSpotVelocity: "Vector3Float | None" = None,
                 targetSpotAcceleration: "Vector3Float | None" = None,
                 targetEntityID: "EntityID | None" = None,
                 targetComponentID: enum8 = 0,  # [UID 314]
                 beamSpotType: enum8 = 0,  # [UID 311]
                 beamSpotCrossSectionSemiMajorAxis: float32 = 0.0,  # in meters
                 beamSpotCrossSectionSemiMinorAxis: float32 = 0.0,  # in meters
                 beamSpotCrossSectionOrientationAngle: float32 = 0.0,  # in radians
                 peakIrradiance: float32 = 0.0):  # in W/m^2
        self.padding: uint16 = 0
        self.targetSpotLocation = targetSpotLocation or Vector3Double()
        """Position of Target Spot in World Coordinates."""
        self.targetSpotEntityLocation = targetSpotEntityLocation or Vector3Float(
        )
        """Position (meters) of Target Spot relative to Entity Position."""
        self.targetSpotVelocity = targetSpotVelocity or Vector3Float()
        """Velocity (meters/sec) of Target Spot."""
        self.targetSpotAcceleration = targetSpotAcceleration or Vector3Float()
        """Acceleration (meters/sec/sec) of Target Spot."""
        self.targetEntityID = targetEntityID or EntityID()
        """Unique ID of the target entity."""
        self.targetComponentID = targetComponentID
        """Target Component ID ENUM, same as in DamageDescriptionRecord."""
        self.beamSpotType = beamSpotType
        """Spot Shape ENUM."""
        self.beamSpotCrossSectionSemiMajorAxis = beamSpotCrossSectionSemiMajorAxis
        """Beam Spot Cross Section Semi-Major Axis."""
        self.beamSpotCrossSectionSemiMinorAxis = beamSpotCrossSectionSemiMinorAxis
        """Beam Spot Cross Section Semi-Major Axis."""
        self.beamSpotCrossSectionOrientationAngle = beamSpotCrossSectionOrientationAngle
        """Beam Spot Cross Section Orientation Angle."""
        self.peakIrradiance = peakIrradiance
        """Peak irradiance"""
        self.padding2: uint32 = 0

    def serialize(self, outputStream):
        """serialize the class"""
        outputStream.write_unsigned_int(self.recordType)
        outputStream.write_unsigned_short(self.recordLength)
        outputStream.write_unsigned_short(self.padding)
        self.targetSpotLocation.serialize(outputStream)
        self.targetSpotEntityLocation.serialize(outputStream)
        self.targetSpotVelocity.serialize(outputStream)
        self.targetSpotAcceleration.serialize(outputStream)
        self.targetEntityID.serialize(outputStream)
        outputStream.write_unsigned_byte(self.targetComponentID)
        outputStream.write_unsigned_byte(self.beamSpotType)
        outputStream.write_float(self.beamSpotCrossSectionSemiMajorAxis)
        outputStream.write_float(self.beamSpotCrossSectionSemiMinorAxis)
        outputStream.write_float(self.beamSpotCrossSectionOrientationAngle)
        outputStream.write_float(self.peakIrradiance)
        outputStream.write_unsigned_int(self.padding2)

    def parse(self, inputStream):
        """Parse a message. This may recursively call embedded objects."""
        self.recordType = inputStream.read_unsigned_int()  # TODO: validate
        self.recordLength = inputStream.read_unsigned_short()  # TODO: validate
        self.padding = inputStream.read_unsigned_short()
        self.targetSpotLocation.parse(inputStream)
        self.targetSpotEntityLocation.parse(inputStream)
        self.targetSpotVelocity.parse(inputStream)
        self.targetSpotAcceleration.parse(inputStream)
        self.targetEntityID.parse(inputStream)
        self.targetComponentID = inputStream.read_unsigned_byte()
        self.beamSpotType = inputStream.read_unsigned_byte()
        self.beamSpotCrossSectionSemiMajorAxis = inputStream.read_float()
        self.beamSpotCrossSectionSemiMinorAxis = inputStream.read_float()
        self.beamSpotCrossSectionOrientationAngle = inputStream.read_float()
        self.peakIrradiance = inputStream.read_float()
        self.padding2 = inputStream.read_unsigned_int()


class IFFDataSpecification:
    """Section 6.2.43

    Requires hand coding to be useful.
    """

    def __init__(self, iffDataRecords: list["IFFData"] | None = None):
        self.iffDataRecords = iffDataRecords or []

    @property
    def numberOfIFFDataRecords(self) -> uint16:
        return len(self.iffDataRecords)

    def serialize(self, outputStream):
        """serialize the class"""
        outputStream.write_unsigned_short(self.numberOfIFFDataRecords)
        for anObj in self.iffDataRecords:
            anObj.serialize(outputStream)

    def parse(self, inputStream):
        """Parse a message. This may recursively call embedded objects."""
        numberOfIFFDataRecords = inputStream.read_unsigned_short()
        for idx in range(0, numberOfIFFDataRecords):
            element = IFFData()
            element.parse(inputStream)
            self.iffDataRecords.append(element)


class OwnershipStatus:
    """Section 6.2.65

    Used to convey entity and conflict status information associated with transferring ownership of an entity.
    """

    def __init__(self, entityId=None, ownershipStatus=0):
        self.entityId = entityId or EntityID()
        """EntityID"""
        self.ownershipStatus = ownershipStatus
        """The ownership and/or ownership conflict status of the entity represented by the Entity ID field."""
        self.padding = 0

    def serialize(self, outputStream):
        """serialize the class"""
        self.entityId.serialize(outputStream)
        outputStream.write_unsigned_byte(self.ownershipStatus)
        outputStream.write_unsigned_byte(self.padding)

    def parse(self, inputStream):
        """Parse a message. This may recursively call embedded objects."""
        self.entityId.parse(inputStream)
        self.ownershipStatus = inputStream.read_unsigned_byte()
        self.padding = inputStream.read_unsigned_byte()


class BeamAntennaPattern:
    """Section 6.2.9.2
    
    Used when the antenna pattern type field has a value of 1. Specifies the
    direction, pattern, and polarization of radiation from an antenna.
    """

    def __init__(self,
                 beamDirection: "EulerAngles | None" = None,
                 azimuthBeamwidth: float32 = 0.0,  # in radians
                 elevationBeamwidth: float32 = 0.0,  # in radians
                 referenceSystem: enum8 = 0,  # [UID 168]
                 ez: float32 = 0.0,
                 ex: float32 = 0.0,
                 phase: float32 = 0.0):  # in radians
        self.beamDirection = EulerAngles()
        """The rotation that transforms the reference coordinate sytem into the beam coordinate system. Either world coordinates or entity coordinates may be used as the reference coordinate system, as specified by the reference system field of the antenna pattern record."""
        self.azimuthBeamwidth = azimuthBeamwidth
        self.elevationBeamwidth = elevationBeamwidth
        self.referenceSystem = referenceSystem
        self.padding1: uint8 = 0
        self.padding2: uint16 = 0
        self.ez = ez
        """This field shall specify the magnitude of the Z-component (in beam coordinates) of the Electrical field at some arbitrary single point in the main beam and in the far field of the antenna."""
        self.ex = ex
        """This field shall specify the magnitude of the X-component (in beam coordinates) of the Electrical field at some arbitrary single point in the main beam and in the far field of the antenna."""
        self.phase = phase
        """This field shall specify the phase angle between EZ and EX in radians. If fully omni-directional antenna is modeled using beam pattern type one, the omni-directional antenna shall be represented by beam direction Euler angles psi, theta, and phi of zero, an azimuth beamwidth of 2PI, and an elevation beamwidth of PI"""
        self.padding3: uint32 = 0

    def serialize(self, outputStream):
        """serialize the class"""
        self.beamDirection.serialize(outputStream)
        outputStream.write_float(self.azimuthBeamwidth)
        outputStream.write_float(self.elevationBeamwidth)
        outputStream.write_unsigned_byte(self.referenceSystem)
        outputStream.write_unsigned_byte(self.padding1)
        outputStream.write_unsigned_short(self.padding2)
        outputStream.write_float(self.ez)
        outputStream.write_float(self.ex)
        outputStream.write_float(self.phase)
        outputStream.write_unsigned_int(self.padding3)

    def parse(self, inputStream):
        """Parse a message. This may recursively call embedded objects."""
        self.beamDirection.parse(inputStream)
        self.azimuthBeamwidth = inputStream.read_float()
        self.elevationBeamwidth = inputStream.read_float()
        self.referenceSystem = inputStream.read_unsigned_byte()
        self.padding1 = inputStream.read_unsigned_byte()
        self.padding2 = inputStream.read_unsigned_short()
        self.ez = inputStream.read_float()
        self.ex = inputStream.read_float()
        self.phase = inputStream.read_float()
        self.padding3 = inputStream.read_unsigned_int()


class AttachedParts:
    """Section 6.2.93.3
    
    Removable parts that may be attached to an entity.
    """
    recordType: enum8 = 1  # [UID 56]  Variable Parameter Record Type

    def __init__(self,
                 detachedIndicator: enum8 = 0,  # [UID 415]
                 partAttachedTo: uint16 = 0,
                 parameterType: enum32 = 0,  # [UID 57]
                 attachedPartType: "EntityType | None" = None):
        self.detachedIndicator = detachedIndicator
        """0 = attached, 1 = detached. See I.2.3.1 for state transition diagram"""
        self.partAttachedTo = partAttachedTo
        """the identification of the articulated part to which this articulation parameter is attached. This field shall be specified by a 16-bit unsigned integer. This field shall contain the value zero if the articulated part is attached directly to the entity."""
        self.parameterType = parameterType
        """The location or station to which the part is attached"""
        self.attachedPartType = attachedPartType or EntityType()
        """The definition of the 64 bits shall be determined based on the type of parameter specified in the Parameter Type field"""

    def serialize(self, outputStream):
        """serialize the class"""
        outputStream.write_unsigned_byte(self.recordType)
        outputStream.write_unsigned_byte(self.detachedIndicator)
        outputStream.write_unsigned_short(self.partAttachedTo)
        outputStream.write_unsigned_int(self.parameterType)
        outputStream.write_long(self.parameterValue)

    def parse(self, inputStream):
        """Parse a message. This may recursively call embedded objects."""
        self.recordType = inputStream.read_unsigned_byte()  # TODO: validate
        self.detachedIndicator = inputStream.read_unsigned_byte()
        self.partAttachedTo = inputStream.read_unsigned_short()
        self.parameterType = inputStream.read_unsigned_int()
        self.parameterValue = inputStream.read_long()


class VariableTransmitterParameters:
    """Section 6.2.94
    
    Relates to radios. NOT COMPLETE.
    """

    def __init__(self, recordType: enum32 = 0, recordLength: uint16 = 4):
        self.recordType = recordType  # [UID 66]  Variable Parameter Record Type
        """Type of VTP. Enumeration from EBV"""
        self.recordLength = recordLength
        """Length, in bytes"""

    def serialize(self, outputStream):
        """serialize the class"""
        outputStream.write_unsigned_int(self.recordType)
        outputStream.write_unsigned_int(self.recordLength)

    def parse(self, inputStream):
        """Parse a message. This may recursively call embedded objects."""
        self.recordType = inputStream.read_unsigned_int()
        self.recordLength = inputStream.read_unsigned_int()


class Attribute:
    """Section 6.2.10.

    Used to convey information for one or more attributes. Attributes conform
    to the standard variable record format of 6.2.82. NOT COMPLETE
    """

    def __init__(self,
                 recordType: enum32 = 0,  # [UID 66]
                 recordLength: uint16 = 0,
                 recordSpecificFields=0):
        self.recordType = recordType
        self.recordLength = recordLength
        self.recordSpecificFields = recordSpecificFields

    def serialize(self, outputStream):
        """serialize the class"""
        outputStream.write_unsigned_int(self.recordType)
        outputStream.write_unsigned_short(self.recordLength)
        outputStream.write_long(self.recordSpecificFields)

    def parse(self, inputStream):
        """Parse a message. This may recursively call embedded objects."""
        self.recordType = inputStream.read_unsigned_int()
        self.recordLength = inputStream.read_unsigned_short()
        self.recordSpecificFields = inputStream.read_long()


class RecordQuerySpecification:
    """Section 6.2.72

    The identification of the records being queried.
    """

    def __init__(self,
                 recordIDs: list[enum32] | None = None):  # [UID 66]
        self.recordIDs = recordIDs or []
        """variable length list of 32 bit record IDs"""

    @property
    def numberOfRecords(self) -> uint32:
        return len(self.recordIDs)

    def serialize(self, outputStream):
        """serialize the class"""
        outputStream.write_unsigned_int(self.numberOfRecords)
        for anObj in self.recordIDs:
            outputStream.write_unsigned_int(anObj)

    def parse(self, inputStream):
        """Parse a message. This may recursively call embedded objects."""
        numberOfRecords = inputStream.read_unsigned_int()
        for idx in range(0, numberOfRecords):
            val = inputStream.read_unsigned_int()
            self.recordIDs.append(val)


class ArticulatedParts:
    """Section 6.2.94.2

    Articulated parts for movable parts and a combination of moveable/attached
    parts of an entity.
    """
    recordType: enum8 = 0  # [UID 56] Variable Parameter Record Type

    def __init__(self,
                 changeIndicator: uint8 = 0,
                 partAttachedTo: uint16 = 0,
                 parameterType: enum32 = 0,
                 parameterValue: float32 = 0):
        self.changeIndicator = changeIndicator
        """indicate the change of any parameter for any articulated part. Starts at zero, incremented for each change"""
        self.partAttachedTo = partAttachedTo
        """the identification of the articulated part to which this articulation parameter is attached. This field shall be specified by a 16-bit unsigned integer. This field shall contain the value zero if the articulated part is attached directly to the entity."""
        self.parameterType = parameterType
        """the type of parameter represented, 32 bit enumeration"""
        self.parameterValue = parameterValue
        """The definition of the 64 bits shall be determined based on the type of parameter specified in the Parameter Type field"""

    def serialize(self, outputStream):
        """serialize the class"""
        outputStream.write_unsigned_byte(self.recordType)
        outputStream.write_unsigned_byte(self.changeIndicator)
        outputStream.write_unsigned_short(self.partAttachedTo)
        outputStream.write_unsigned_int(self.parameterType)
        outputStream.write_long(self.parameterValue)

    def parse(self, inputStream):
        """Parse a message. This may recursively call embedded objects."""
        self.recordType = inputStream.read_unsigned_byte()  # TODO: validate
        self.changeIndicator = inputStream.read_unsigned_byte()
        self.partAttachedTo = inputStream.read_unsigned_short()
        self.parameterType = inputStream.read_unsigned_int()
        self.parameterValue = inputStream.read_long()


class ObjectType:
    """Section 6.2.64

    The unique designation of an environmental object.
    """

    def __init__(self,
                 domain: enum8 = 0,  # [UID 8]
                 objectKind: enum8 = 0,  # [UID 225]
                 category: enum8 = 0,
                 subcategory: enum8 = 0):
        self.domain = domain
        """Domain of entity (air, surface, subsurface, space, etc)"""
        self.objectKind = objectKind
        """country to which the design of the entity is attributed"""
        self.category = category
        """category of entity"""
        self.subcategory = subcategory
        """subcategory of entity"""

    def serialize(self, outputStream):
        """serialize the class"""
        outputStream.write_unsigned_byte(self.domain)
        outputStream.write_unsigned_byte(self.objectKind)
        outputStream.write_unsigned_byte(self.category)
        outputStream.write_unsigned_byte(self.subcategory)

    def parse(self, inputStream):
        """Parse a message. This may recursively call embedded objects."""
        self.domain = inputStream.read_unsigned_byte()
        self.objectKind = inputStream.read_unsigned_byte()
        self.category = inputStream.read_unsigned_byte()
        self.subcategory = inputStream.read_unsigned_byte()


class Association:
    """Section 6.2.9

    An entity's associations with other entities and/or locations. For each
    association, this record shall specify the type of the association, the
    associated entity's EntityID and/or the associated location's world
    coordinates. This record may be used (optionally) in a transfer transaction
    to send internal state data from the divesting simulation to the acquiring
    simulation (see 5.9.4). This record may also be used for other purposes.
    """

    def __init__(self,
                 associationType: enum8 = 0,  # [UID 330]
                 associatedEntityID: "EntityID | None" = None,
                 associatedLocation: "Vector3Double | None" = None):
        self.associationType = associationType
        self.padding4: uint8 = 0
        self.associatedEntityID = associatedEntityID or EntityID()
        """identity of associated entity. If none, NO_SPECIFIC_ENTITY"""
        self.associatedLocation = associatedLocation or Vector3Double()
        """location, in world coordinates"""

    def serialize(self, outputStream):
        """serialize the class"""
        outputStream.write_unsigned_byte(self.associationType)
        outputStream.write_unsigned_byte(self.padding4)
        self.associatedEntityID.serialize(outputStream)
        self.associatedLocation.serialize(outputStream)

    def parse(self, inputStream):
        """Parse a message. This may recursively call embedded objects."""
        self.associationType = inputStream.read_unsigned_byte()
        self.padding4 = inputStream.read_unsigned_byte()
        self.associatedEntityID.parse(inputStream)
        self.associatedLocation.parse(inputStream)


class RecordSpecificationElement:
    """Synthetic record, made up from section 6.2.72. This is used to acheive a
    repeating variable list element.
    """

    def __init__(self,
                 recordID: enum32 = 0,  # [UID 66] Variable Record Type
                 recordSetSerialNumber: uint32 = 0,
                 recordLength: uint16 = 0,
                 recordCount: uint16 = 0,
                 recordValues=0):
        self.recordID = recordID
        """the data structure used to convey the parameter values of the record for each record. 32 bit enumeration."""
        self.recordSetSerialNumber = recordSetSerialNumber
        """the serial number of the first record in the block of records"""
        self.recordLength = recordLength
        """the length, in bits, of the record. Note, bits, not bytes."""
        self.recordCount = recordCount
        """the number of records included in the record set"""
        self.recordValues = recordValues
        """the concatenated records of the format specified by the Record ID field. The length of this field is the Record Length multiplied by the Record Count, in units of bits. ^^^This is wrong--variable sized data records, bit values. THis MUST be patched after generation."""
        self.pad4 = 0
        """Padding of 0 to 31 unused bits as required for 32-bit alignment of the Record Set field. ^^^This is wrong--variable sized padding. MUST be patched post-code generation"""

    def serialize(self, outputStream):
        """serialize the class"""
        outputStream.write_unsigned_int(self.recordID)
        outputStream.write_unsigned_int(self.recordSetSerialNumber)
        outputStream.write_unsigned_short(self.recordLength)
        outputStream.write_unsigned_short(self.recordCount)
        outputStream.write_unsigned_short(self.recordValues)
        outputStream.write_unsigned_byte(self.pad4)

    def parse(self, inputStream):
        """Parse a message. This may recursively call embedded objects."""
        self.recordID = inputStream.read_unsigned_int()
        self.recordSetSerialNumber = inputStream.read_unsigned_int()
        self.recordLength = inputStream.read_unsigned_short()
        self.recordCount = inputStream.read_unsigned_short()
        self.recordValues = inputStream.read_unsigned_short()
        self.pad4 = inputStream.read_unsigned_byte()


class AntennaLocation:
    """Section 6.2.8

    Location of the radiating portion of the antenna, specified in world coordinates and entity coordinates.
    """

    def __init__(self,
                 antennaLocation: "Vector3Double | None" = None,
                 relativeAntennaLocation: "Vector3Float | None" = None):
        self.antennaLocation = antennaLocation or Vector3Double()
        """Location of the radiating portion of the antenna in world coordinates"""
        self.relativeAntennaLocation = relativeAntennaLocation or Vector3Float(
        )
        """Location of the radiating portion of the antenna in entity coordinates"""

    def serialize(self, outputStream):
        """serialize the class"""
        self.antennaLocation.serialize(outputStream)
        self.relativeAntennaLocation.serialize(outputStream)

    def parse(self, inputStream):
        """Parse a message. This may recursively call embedded objects."""
        self.antennaLocation.parse(inputStream)
        self.relativeAntennaLocation.parse(inputStream)


class ObjectIdentifier:
    """Section 6.2.63

    The unique designation of an environmental object.
    """

    def __init__(self,
                 simulationAddress: "SimulationAddress | None" = None,
                 objectNumber: uint16 = 0):
        self.simulationAddress = simulationAddress or SimulationAddress()
        """Simulation Address"""
        self.objectNumber = objectNumber
        """object number"""

    def serialize(self, outputStream):
        """serialize the class"""
        self.simulationAddress.serialize(outputStream)
        outputStream.write_unsigned_short(self.objectNumber)

    def parse(self, inputStream):
        """Parse a message. This may recursively call embedded objects."""
        self.simulationAddress.parse(inputStream)
        self.objectNumber = inputStream.read_unsigned_short()


class AggregateIdentifier:
    """Section 6.2.3

    The unique designation of each aggregate in an exercise is specified by an aggregate identifier record. The aggregate ID is not an entity and shall not be treated as such.
    """

    def __init__(self,
                 simulationAddress: "SimulationAddress | None" = None,
                 aggregateID: uint16 = 0):
        self.simulationAddress = simulationAddress or SimulationAddress()
        """Simulation address, ie site and application, the first two fields of the entity ID"""
        self.aggregateID = aggregateID

    def serialize(self, outputStream):
        """serialize the class"""
        self.simulationAddress.serialize(outputStream)
        outputStream.write_unsigned_short(self.aggregateID)

    def parse(self, inputStream):
        """Parse a message. This may recursively call embedded objects."""
        self.simulationAddress.parse(inputStream)
        self.aggregateID = inputStream.read_unsigned_short()


class FixedDatum:
    """Section 6.2.38

    Fixed Datum Record.
    """

    def __init__(self,
                 fixedDatumID: enum32 = 0,  # [UID 66]
                 fixedDatumValue: uint32 = 0):
        self.fixedDatumID = fixedDatumID
        """ID of the fixed datum, an enumeration"""
        self.fixedDatumValue = fixedDatumValue
        """Value for the fixed datum, depends on datumID, padded to 32 bits"""

    def serialize(self, outputStream):
        """serialize the class"""
        outputStream.write_unsigned_int(self.fixedDatumID)
        outputStream.write_unsigned_int(self.fixedDatumValue)

    def parse(self, inputStream):
        """Parse a message. This may recursively call embedded objects."""
        self.fixedDatumID = inputStream.read_unsigned_int()
        self.fixedDatumValue = inputStream.read_unsigned_int()


class VariableParameter:
    """Section 6.2.94.1

    Specification of additional information associated with an entity or
    detonation, not otherwise accounted for in a PDU.
    """

    def __init__(self,
                 recordType: enum8 = 0,  # [UID 56]
                 variableParameterFields1=0,
                 variableParameterFields2=0,
                 variableParameterFields3=0,
                 variableParameterFields4=0):
        self.recordType = recordType
        """the identification of the Variable Parameter record. Enumeration from EBV"""
        self.variableParameterFields1 = variableParameterFields1
        """Variable parameter data fields. Two doubles minus one byte"""
        self.variableParameterFields2 = variableParameterFields2
        """Variable parameter data fields."""
        self.variableParameterFields3 = variableParameterFields3
        """Variable parameter data fields."""
        self.variableParameterFields4 = variableParameterFields4
        """Variable parameter data fields."""

    def serialize(self, outputStream):
        """serialize the class"""
        outputStream.write_unsigned_byte(self.recordType)
        outputStream.write_double(self.variableParameterFields1)
        outputStream.write_unsigned_int(self.variableParameterFields2)
        outputStream.write_unsigned_short(self.variableParameterFields3)
        outputStream.write_unsigned_byte(self.variableParameterFields4)

    def parse(self, inputStream):
        """Parse a message. This may recursively call embedded objects."""
        self.recordType = inputStream.read_unsigned_byte()
        self.variableParameterFields1 = inputStream.read_double()
        self.variableParameterFields2 = inputStream.read_unsigned_int()
        self.variableParameterFields3 = inputStream.read_unsigned_short()
        self.variableParameterFields4 = inputStream.read_unsigned_byte()


class ChangeOptions:
    """This is wrong and breaks serialization. See section 6.2.13 aka B.2.41"""

    def __init__(self):
        """Initializer for ChangeOptions"""
        pass

    def serialize(self, outputStream):
        """serialize the class"""
        pass

    def parse(self, inputStream):
        """Parse a message. This may recursively call embedded objects."""
        pass


class LiveSimulationAddress:
    """Section 6.2.55

    A simulation's designation associated with all Live Entity IDs contained in
    Live Entity PDUs.
    """

    def __init__(self,
                 liveSiteNumber: uint8 = 0,
                 liveApplicationNumber: uint8 = 0):
        self.liveSiteNumber = liveSiteNumber
        """facility, installation, organizational unit or geographic location may have multiple sites associated with it. The Site Number is the first component of the Live Simulation Address, which defines a live simulation."""
        self.liveApplicationNumber = liveApplicationNumber
        """An application associated with a live site is termed a live application. Each live application participating in an event"""

    def serialize(self, outputStream):
        """serialize the class"""
        outputStream.write_unsigned_byte(self.liveSiteNumber)
        outputStream.write_unsigned_byte(self.liveApplicationNumber)

    def parse(self, inputStream):
        """Parse a message. This may recursively call embedded objects."""
        self.liveSiteNumber = inputStream.read_unsigned_byte()
        self.liveApplicationNumber = inputStream.read_unsigned_byte()


class EntityMarking:
    """Section 6.2.29
    
    Specifies the character set used in the first byte, followed by 11 characters of text data.
    """

    def __init__(self,
                 characterSet: enum8 = 0,  # [UID 45]
                 characters: list[uint8] | None = None):
        self.characterSet = characterSet
        """The character set"""
        self.characters = characters or [0] * 11
        """The characters"""

    def setString(self, new_str):
        for idx in range(0, 11):
            if idx < len(new_str):
                self.characters[idx] = ord(new_str[idx])
            else:
                self.characters[idx] = 0

    # convenience method to return the marking as a string, truncated of padding.
    def charactersString(self):
        return bytes(filter(None, self.characters)).decode("utf-8")

    def serialize(self, outputStream):
        """serialize the class"""
        outputStream.write_unsigned_byte(self.characterSet)
        for idx in range(0, 11):
            outputStream.write_byte(self.characters[idx])

    def parse(self, inputStream):
        """Parse a message. This may recursively call embedded objects."""
        self.characterSet = inputStream.read_unsigned_byte()
        self.characters = [0] * 11
        for idx in range(0, 11):
            val = inputStream.read_byte()
            self.characters[idx] = val


class UAFundamentalParameter:
    """Section 6.2.91
    
    Regeneration parameters for active emission systems that are variable
    throughout a scenario.
    """

    def __init__(self,
                 activeEmissionParameterIndex: enum16 = 0,  # [UID 146]
                 scanPattern: enum16 = 0,  # [UID 147]
                 beamCenterAzimuthHorizontal: float32 = 0.0,  # in radians
                 azimuthBeamwidthHorizontal: float32 = 0.0,  # in radians
                 beamCenterDepressionElevation: float32 = 0.0,  # in radians
                 beamwidthDownElevation: float32 = 0.0):  # in radians
        self.activeEmissionParameterIndex = activeEmissionParameterIndex
        """Which database record shall be used. An enumeration from EBV document"""
        self.scanPattern = scanPattern
        """The type of scan pattern, If not used, zero. An enumeration from EBV document"""
        self.beamCenterAzimuthHorizontal = beamCenterAzimuthHorizontal
        """center azimuth bearing of th emain beam. In radians."""
        self.azimuthalBeamwidthHorizontal = azimuthBeamwidthHorizontal
        """Horizontal beamwidth of the main beam measured at the 3dB down point of peak radiated power. In radians."""
        self.beamCenterDepressionElevation = beamCenterDepressionElevation
        """center of the d/e angle of th emain beam relative to the stablised de angle of the target. In radians."""
        self.beamwidthDownElevation = beamwidthDownElevation
        """vertical beamwidth of the main beam. Measured at the 3dB down point of peak radiated power. In radians."""

    def serialize(self, outputStream):
        """serialize the class"""
        outputStream.write_unsigned_short(self.activeEmissionParameterIndex)
        outputStream.write_unsigned_short(self.scanPattern)
        outputStream.write_float(self.beamCenterAzimuthHorizontal)
        outputStream.write_float(self.azimuthalBeamwidthHorizontal)
        outputStream.write_float(self.beamCenterDepressionElevation)
        outputStream.write_float(self.beamwidthDownElevation)

    def parse(self, inputStream):
        """Parse a message. This may recursively call embedded objects."""
        self.activeEmissionParameterIndex = inputStream.read_unsigned_short()
        self.scanPattern = inputStream.read_unsigned_short()
        self.beamCenterAzimuthHorizontal = inputStream.read_float()
        self.azimuthalBeamwidthHorizontal = inputStream.read_float()
        self.beamCenterDepressionElevation = inputStream.read_float()
        self.beamwidthDownElevation = inputStream.read_float()


class DirectedEnergyDamage:
    """Section 6.2.15.2
    
    Damage sustained by an entity due to directed energy. Location of the
    damage based on a relative x,y,z location from the center of the entity.
    """
    recordType: enum32 = 4500  # [UID 66] Variable Record Type
    recordLength: uint16 = 40  # in bytes

    def __init__(
            self,
            damageLocation: "Vector3Float | None" = None,
            damageDiameter: float32 = 0.0,  # in metres
            temperature: float32 = -273.15,  # in degrees Celsius
            componentIdentification: enum8 = 0,  # [UID 314]
            componentDamageStatus: enum8 = 0,  # [UID 315]
            componentVisualDamageStatus: struct8 = b'0',  # [UID 317]
            componentVisualSmokeColor: enum8 = 0,  # [UID 316]
            fireEventID: "EventIdentifier | None" = None):
        self.padding: uint16 = 0
        self.damageLocation = damageLocation or Vector3Float()
        """location of damage, relative to center of entity"""
        self.damageDiameter = damageDiameter
        """Size of damaged area, in meters."""
        self.temperature = temperature
        """average temp of the damaged area, in degrees celsius. If firing entitty does not model this, use a value of -273.15"""
        self.componentIdentification = componentIdentification
        """enumeration"""
        self.componentDamageStatus = componentDamageStatus
        """enumeration"""
        self.componentVisualDamageStatus = componentVisualDamageStatus
        """enumeration"""
        self.componentVisualSmokeColor = componentVisualSmokeColor
        """enumeration"""
        self.fireEventID = fireEventID or EventIdentifier()
        """For any component damage resulting this field shall be set to the fire event ID from that PDU."""
        self.padding2: uint16 = 0

    def serialize(self, outputStream):
        """serialize the class"""
        outputStream.write_unsigned_int(self.recordType)
        outputStream.write_unsigned_short(self.recordLength)
        outputStream.write_unsigned_short(self.padding)
        self.damageLocation.serialize(outputStream)
        outputStream.write_float(self.damageDiameter)
        outputStream.write_float(self.temperature)
        outputStream.write_unsigned_byte(self.componentIdentification)
        outputStream.write_unsigned_byte(self.componentDamageStatus)
        outputStream.write_unsigned_byte(self.componentVisualDamageStatus)
        outputStream.write_unsigned_byte(self.componentVisualSmokeColor)
        self.fireEventID.serialize(outputStream)
        outputStream.write_unsigned_short(self.padding2)

    def parse(self, inputStream):
        """Parse a message. This may recursively call embedded objects."""
        self.recordType = inputStream.read_unsigned_int()  # TODO: validate
        self.recordLength = inputStream.read_unsigned_short()  # TODO: validate
        self.padding = inputStream.read_unsigned_short()
        self.damageLocation.parse(inputStream)
        self.damageDiameter = inputStream.read_float()
        self.temperature = inputStream.read_float()
        self.componentIdentification = inputStream.read_unsigned_byte()
        self.componentDamageStatus = inputStream.read_unsigned_byte()
        self.componentVisualDamageStatus = inputStream.read_unsigned_byte()
        self.componentVisualSmokeColor = inputStream.read_unsigned_byte()
        self.fireEventID.parse(inputStream)
        self.padding2 = inputStream.read_unsigned_short()


class ExplosionDescriptor:
    """Section 6.2.19.3
    
    Explosion of a non-munition.
    """

    def __init__(self,
                 explodingObject: "EntityType | None" = None,
                 explosiveMaterial: enum16 = 0,  # [UID 310]
                 explosiveForce: float32 = 0.0):  # in kg of TNT (4.184 x 10^6 J/kg)
        self.explodingObject = explodingObject or EntityType()
        """Type of the object that exploded. See 6.2.30"""
        self.explosiveMaterial = explosiveMaterial
        """Material that exploded. Can be grain dust, tnt, gasoline, etc. Enumeration"""
        self.padding: uint16 = 0
        self.explosiveForce = explosiveForce
        """Force of explosion, in equivalent KG of TNT"""

    def serialize(self, outputStream):
        """serialize the class"""
        self.explodingObject.serialize(outputStream)
        outputStream.write_unsigned_short(self.explosiveMaterial)
        outputStream.write_unsigned_short(self.padding)
        outputStream.write_float(self.explosiveForce)

    def parse(self, inputStream):
        """Parse a message. This may recursively call embedded objects."""
        self.explodingObject.parse(inputStream)
        self.explosiveMaterial = inputStream.read_unsigned_short()
        self.padding = inputStream.read_unsigned_short()
        self.explosiveForce = inputStream.read_float()


class ClockTime:
    """Section 6.2.14
    
    Time measurements that exceed one hour are represented by this record. The
    first field is the hours since the unix epoch (Jan 1 1970, used by most
    Unix systems and java) and the second field the timestamp units since the
    top of the hour.
    """

    def __init__(self,
                 hour: int32 = 0,
                 timePastHour: uint32 = 0):
        self.hour = hour
        """Hours in UTC"""
        self.timePastHour = timePastHour
        """Time past the hour"""

    def serialize(self, outputStream):
        """serialize the class"""
        outputStream.write_unsigned_int(self.hour)
        outputStream.write_unsigned_int(self.timePastHour)

    def parse(self, inputStream):
        """Parse a message. This may recursively call embedded objects."""
        self.hour = inputStream.read_unsigned_int()
        self.timePastHour = inputStream.read_unsigned_int()


class SecondaryOperationalData:
    """Section 6.2.76

    Part of layer 2 emissions data in an IFF PDU.
    Additional operational data for an IFF emitting system and the number of
    IFF Fundamental Parameter Data records.
    """

    def __init__(self,
                 operationalData1: struct8 = b'0',
                 operationalData2: struct8 = b'0',
                 numberOfIFFFundamentalParameterRecords: uint16 = 0):
        self.operationalData1 = operationalData1
        """additional operational characteristics of the IFF emitting system. Each 8-bit field will vary depending on the system type."""
        self.operationalData2 = operationalData2
        """additional operational characteristics of the IFF emitting system. Each 8-bit field will vary depending on the system type."""
        self.numberOfIFFFundamentalParameterRecords = numberOfIFFFundamentalParameterRecords
        """the number of IFF Fundamental Parameter Data records that follow"""

    def serialize(self, outputStream):
        """serialize the class"""
        outputStream.write_unsigned_byte(self.operationalData1)
        outputStream.write_unsigned_byte(self.operationalData2)
        outputStream.write_unsigned_short(
            self.numberOfIFFFundamentalParameterRecords
        )

    def parse(self, inputStream):
        """Parse a message. This may recursively call embedded objects."""
        self.operationalData1 = inputStream.read_unsigned_byte()
        self.operationalData2 = inputStream.read_unsigned_byte()
        self.numberOfIFFFundamentalParameterRecords = inputStream.read_unsigned_short()


class EnvironmentType:
    """Description of environmental data in environmental process and gridded data PDUs. Section 6.2.32"""

    def __init__(self,
                 entityKind=0,
                 domain=0,
                 entityClass=0,
                 category=0,
                 subcategory=0,
                 specific=0,
                 extra=0):
        self.entityKind = entityKind
        """Kind of entity"""
        self.domain = domain
        """Domain of entity (air, surface, subsurface, space, etc)"""
        self.entityClass = entityClass
        """class of environmental entity"""
        self.category = category
        """category of entity"""
        self.subcategory = subcategory
        """subcategory of entity"""
        self.specific = specific
        """specific info based on subcategory field"""
        self.extra = extra

    def serialize(self, outputStream):
        """serialize the class"""
        outputStream.write_unsigned_byte(self.entityKind)
        outputStream.write_unsigned_byte(self.domain)
        outputStream.write_unsigned_short(self.entityClass)
        outputStream.write_unsigned_byte(self.category)
        outputStream.write_unsigned_byte(self.subcategory)
        outputStream.write_unsigned_byte(self.specific)
        outputStream.write_unsigned_byte(self.extra)

    def parse(self, inputStream):
        """Parse a message. This may recursively call embedded objects."""

        self.entityKind = inputStream.read_unsigned_byte()
        self.domain = inputStream.read_unsigned_byte()
        self.entityClass = inputStream.read_unsigned_short()
        self.category = inputStream.read_unsigned_byte()
        self.subcategory = inputStream.read_unsigned_byte()
        self.specific = inputStream.read_unsigned_byte()
        self.extra = inputStream.read_unsigned_byte()


class TotalRecordSets:
    """Total number of record sets contained in a logical set of one or more PDUs. Used to transfer ownership, etc Section 6.2.88"""

    def __init__(self, totalRecordSets=0):
        self.totalRecordSets = totalRecordSets
        """Total number of record sets"""
        self.padding = 0

    def serialize(self, outputStream):
        """serialize the class"""
        outputStream.write_unsigned_short(self.totalRecordSets)
        outputStream.write_unsigned_short(self.padding)

    def parse(self, inputStream):
        """Parse a message. This may recursively call embedded objects."""

        self.totalRecordSets = inputStream.read_unsigned_short()
        self.padding = inputStream.read_unsigned_short()


class MineEntityIdentifier:
    """Section 6.2.55
    
    The unique designation of a mine contained in the Minefield Data PDU.
    No ESPDUs are issued for mine entities.
    """

    def __init__(self, simulationAddress: "SimulationAddress | None" = None, mineEntityNumber: uint16 = 0):
        self.simulationAddress = simulationAddress or SimulationAddress()
        """"""
        self.mineEntityNumber = mineEntityNumber
        """"""

    def serialize(self, outputStream):
        """serialize the class"""
        self.simulationAddress.serialize(outputStream)
        outputStream.write_unsigned_short(self.mineEntityNumber)

    def parse(self, inputStream):
        """Parse a message. This may recursively call embedded objects."""
        self.simulationAddress.parse(inputStream)
        self.mineEntityNumber = inputStream.read_unsigned_short()


class Relationship:
    """Section 6.2.74
    
    The relationship of the part entity to its host entity.
    """

    def __init__(self,
                 nature: enum16 = 0,  # [UID 210]
                 position: enum16 = 0):  # [UID 211]
        self.nature = nature
        """the nature or purpose for joining of the part entity to the host entity and shall be represented by a 16-bit enumeration"""
        self.position = position
        """the position of the part entity with respect to the host entity and shall be represented by a 16-bit enumeration"""

    def serialize(self, outputStream):
        """serialize the class"""
        outputStream.write_unsigned_short(self.nature)
        outputStream.write_unsigned_short(self.position)

    def parse(self, inputStream):
        """Parse a message. This may recursively call embedded objects."""
        self.nature = inputStream.read_unsigned_short()
        self.position = inputStream.read_unsigned_short()


class EEFundamentalParameterData:
    """Section 6.2.22
    
    Contains electromagnetic emmission regeneration parameters that are
    variable throughout a scenario.
    """

    def __init__(self,
                 frequency: float32 = 0.0,  # in Hz
                 frequencyRange: float32 = 0,
                 effectiveRadiatedPower: float32 = 0,  # in dBm
                 pulseRepetitionFrequency: float32 = 0.0,  # in Hz
                 pulseWidth: float32 = 0.0,  # in microsec
                 beamAzimuthCenter=0.0,
                 beamAzimuthSweep=0.0,
                 beamElevationCenter=0.0,
                 beamElevationSweep=0.0,
                 beamSweepSync=0.0):
        self.frequency = frequency
        """center frequency of the emission in hertz."""
        self.frequencyRange = frequencyRange
        """Bandwidth of the frequencies corresponding to the fequency field."""
        self.effectiveRadiatedPower = effectiveRadiatedPower
        """Effective radiated power for the emission in DdBm. For a radar noise jammer, indicates the peak of the transmitted power."""
        self.pulseRepetitionFrequency = pulseRepetitionFrequency
        """Average repetition frequency of the emission in hertz."""
        self.pulseWidth = pulseWidth
        """Average pulse width  of the emission in microseconds."""
        self.beamAzimuthCenter = beamAzimuthCenter
        self.beamAzimuthSweep = beamAzimuthSweep
        self.beamElevationCenter = beamElevationCenter
        self.beamElevationSweep = beamElevationSweep
        self.beamSweepSync = beamSweepSync

    def serialize(self, outputStream):
        """serialize the class"""
        outputStream.write_float(self.frequency)
        outputStream.write_float(self.frequencyRange)
        outputStream.write_float(self.effectiveRadiatedPower)
        outputStream.write_float(self.pulseRepetitionFrequency)
        outputStream.write_float(self.pulseWidth)
        outputStream.write_float(self.beamAzimuthCenter)
        outputStream.write_float(self.beamAzimuthSweep)
        outputStream.write_float(self.beamElevationCenter)
        outputStream.write_float(self.beamElevationSweep)
        outputStream.write_float(self.beamSweepSync)

    def parse(self, inputStream):
        """Parse a message. This may recursively call embedded objects."""
        self.frequency = inputStream.read_float()
        self.frequencyRange = inputStream.read_float()
        self.effectiveRadiatedPower = inputStream.read_float()
        self.pulseRepetitionFrequency = inputStream.read_float()
        self.pulseWidth = inputStream.read_float()
        self.beamAzimuthCenter = inputStream.read_float()
        self.beamAzimuthSweep = inputStream.read_float()
        self.beamElevationCenter = inputStream.read_float()
        self.beamElevationSweep = inputStream.read_float()
        self.beamSweepSync = inputStream.read_float()


class JammingTechnique:
    """Section 6.2.49
    
    Jamming technique.
    """

    def __init__(self, kind: enum8 = 0, category: enum8 = 0, subcategory: enum8 = 0, specific: enum8 = 0):  # [UID 284]
        self.kind = kind
        self.category = category
        self.subcategory = subcategory
        self.specific = specific

    def serialize(self, outputStream):
        """serialize the class"""
        outputStream.write_unsigned_byte(self.kind)
        outputStream.write_unsigned_byte(self.category)
        outputStream.write_unsigned_byte(self.subcategory)
        outputStream.write_unsigned_byte(self.specific)

    def parse(self, inputStream):
        """Parse a message. This may recursively call embedded objects."""
        self.kind = inputStream.read_unsigned_byte()
        self.category = inputStream.read_unsigned_byte()
        self.subcategory = inputStream.read_unsigned_byte()
        self.specific = inputStream.read_unsigned_byte()


class DatumSpecification:
    """Section 6.2.18
    
    List of fixed and variable datum records.
    """

    def __init__(self,
                 fixedDatumRecords: list["FixedDatum"] | None = None,
                 variableDatumRecords: list["VariableDatum"] | None = None):
        self.fixedDatumRecords = fixedDatumRecords or []
        """variable length list fixed datums"""
        self.variableDatumRecords = variableDatumRecords or []
        """variable length list variable datums"""

    @property
    def numberOfFixedDatumRecords(self) -> int:
        return len(self.fixedDatumRecords)

    @property
    def numberOfVariableDatumRecords(self) -> int:
        return len(self.variableDatumRecords)

    def serialize(self, outputStream):
        """serialize the class"""
        outputStream.write_unsigned_int(self.numberOfFixedDatumRecords)
        outputStream.write_unsigned_int(self.numberOfVariableDatumRecords)
        for anObj in self.fixedDatumRecords:
            anObj.serialize(outputStream)

        for anObj in self.variableDatumRecords:
            anObj.serialize(outputStream)

    def parse(self, inputStream):
        """Parse a message. This may recursively call embedded objects."""
        numberOfFixedDatumRecords = inputStream.read_unsigned_int()
        numberOfVariableDatumRecords = inputStream.read_unsigned_int()
        for idx in range(0, numberOfFixedDatumRecords):
            element = FixedDatum()
            element.parse(inputStream)
            self.fixedDatumRecords.append(element)

        for idx in range(0, numberOfVariableDatumRecords):
            element = VariableDatum()
            element.parse(inputStream)
            self.variableDatumRecords.append(element)


class DirectedEnergyAreaAimpoint:
    """Section 6.2.20.2

    DE Precision Aimpoint Record. NOT COMPLETE
    """
    recordType: enum32 = 4001  # [UID 66]

    def __init__(self,
                 recordLength: uint16 = 0,
                 beamAntennaParameters: list | None = None,
                 directedEnergyTargetEnergyDepositions: list | None 
= None):
        """Type of Record enumeration"""
        self.recordLength = recordLength
        """Length of Record"""
        self.padding: uint16 = 0
        self.beamAntennaParameters = beamAntennaParameters or []
        """list of beam antenna records. See 6.2.9.2"""
        self.directedEnergyTargetEnergyDepositionRecordList = directedEnergyTargetEnergyDepositions or []
        """list of DE target deposition records. See 6.2.21.4"""

    @property
    def beamAntennaPatternRecordCount(self) -> uint16:
        return len(self.beamAntennaParameters)

    @property
    def directedEnergyTargetEnergyDepositionRecordCount(self) -> uint16:
        return len(self.directedEnergyTargetEnergyDepositionRecordList)

    def serialize(self, outputStream):
        """serialize the class"""
        outputStream.write_unsigned_int(self.recordType)
        outputStream.write_unsigned_short(self.recordLength)
        outputStream.write_unsigned_short(self.padding)
        outputStream.write_unsigned_short(self.beamAntennaPatternRecordCount)
        outputStream.write_unsigned_short(
            self.directedEnergyTargetEnergyDepositionRecordCount
        )
        for anObj in self.beamAntennaParameters:
            anObj.serialize(outputStream)

        for anObj in self.directedEnergyTargetEnergyDepositionRecordList:
            anObj.serialize(outputStream)

    def parse(self, inputStream):
        """Parse a message. This may recursively call embedded objects."""
        self.recordType = inputStream.read_unsigned_int()  # TODO: validate
        self.recordLength = inputStream.read_unsigned_short()  # TODO: validate
        self.padding = inputStream.read_unsigned_short()
        beamAntennaPatternRecordCount = inputStream.read_unsigned_short()
        directedEnergyTargetEnergyDepositionRecordCount = inputStream.read_unsigned_short()
        for idx in range(0, beamAntennaPatternRecordCount):
            element = null()
            element.parse(inputStream)
            self.beamAntennaParameters.append(element)

        for idx in range(0, directedEnergyTargetEnergyDepositionRecordCount):
            element = null()
            element.parse(inputStream)
            self.directedEnergyTargetEnergyDepositionRecordList.append(element)


class Vector3Float:
    """Section 6.2.95
    
    Three floating point values, x, y, and z.
    """

    def __init__(self, x: float32 = 0.0, y: float32 = 0.0, z: float32 = 0.0):
        self.x = x
        self.y = y
        self.z = z

    def serialize(self, outputStream):
        """serialize the class"""
        outputStream.write_float(self.x)
        outputStream.write_float(self.y)
        outputStream.write_float(self.z)

    def parse(self, inputStream):
        """Parse a message. This may recursively call embedded objects."""
        self.x = inputStream.read_float()
        self.y = inputStream.read_float()
        self.z = inputStream.read_float()


class Expendable:
    """Section 6.2.36
    
    An entity's expendable (chaff, flares, etc) information.
    """

    def __init__(self,
                 expendable: "EntityType | None" = None,
                 station: enum32 = 0,  # [UID 57]
                 quantity: uint16 = 0,
                 expendableStatus: enum8 = 0):  # [UID 327]
        self.expendable = expendable or EntityType()
        """Type of expendable"""
        self.station = station
        self.quantity = quantity
        self.expendableStatus = expendableStatus
        self.padding: uint8 = 0

    def serialize(self, outputStream):
        """serialize the class"""
        self.expendable.serialize(outputStream)
        outputStream.write_unsigned_int(self.station)
        outputStream.write_unsigned_short(self.quantity)
        outputStream.write_unsigned_byte(self.expendableStatus)
        outputStream.write_unsigned_byte(self.padding)

    def parse(self, inputStream):
        """Parse a message. This may recursively call embedded objects."""
        self.expendable.parse(inputStream)
        self.station = inputStream.read_unsigned_int()
        self.quantity = inputStream.read_unsigned_short()
        self.expendableStatus = inputStream.read_unsigned_byte()
        self.padding = inputStream.read_unsigned_byte()


class IOCommunicationsNode:
    """Section 6.2.49.2
    
    A communications node that is part of a simulated communcations network.
    """
    recordType: enum32 = 5501  # [UID 66]
    recordLength: uint16 = 16

    def __init__(self,
                 communicationsNodeType: enum8 = 0,  # [UID 294]
                 communicationsNodeID: "CommunicationsNodeID | None" = None):
        self.communcationsNodeType = communicationsNodeType
        self.padding: uint8 = 0
        self.communicationsNodeID = (communicationsNodeID
                                     or CommunicationsNodeID())

    def serialize(self, outputStream):
        """serialize the class"""
        outputStream.write_unsigned_int(self.recordType)
        outputStream.write_unsigned_short(self.recordLength)
        outputStream.write_unsigned_byte(self.communcationsNodeType)
        outputStream.write_unsigned_byte(self.padding)
        self.communicationsNodeID.serialize(outputStream)

    def parse(self, inputStream):
        """Parse a message. This may recursively call embedded objects."""
        self.recordType = inputStream.read_unsigned_int()  # TODO: validate
        self.recordLength = inputStream.read_unsigned_short()  # TODO: validate
        self.communcationsNodeType = inputStream.read_unsigned_byte()
        self.padding = inputStream.read_unsigned_byte()
        self.communicationsNodeID.parse(inputStream)


class ModulationType:
    """Section 6.2.59
    
    Information about the type of modulation used for radio transmission.
    """

    def __init__(self,
                 spreadSpectrum: struct16 = 0,  # See RPR Enumerations
                 majorModulation: enum16 = 0,  # [UID 155]
                 detail: enum16  =0,  # [UID 156-162]
                 radioSystem: enum16  =0):  # [UID 163]
        self.spreadSpectrum = spreadSpectrum
        """This field shall indicate the spread spectrum technique or combination of spread spectrum techniques in use. Bit field. 0=freq hopping, 1=psuedo noise, time hopping=2, reamining bits unused"""
        self.majorModulation = majorModulation
        """the major classification of the modulation type."""
        self.detail = detail
        """provide certain detailed information depending upon the major modulation type"""
        self.radioSystem = radioSystem
        """the radio system associated with this Transmitter PDU and shall be used as the basis to interpret other fields whose values depend on a specific radio system."""

    def serialize(self, outputStream):
        """serialize the class"""
        outputStream.write_unsigned_short(self.spreadSpectrum)
        outputStream.write_unsigned_short(self.majorModulation)
        outputStream.write_unsigned_short(self.detail)
        outputStream.write_unsigned_short(self.radioSystem)

    def parse(self, inputStream):
        """Parse a message. This may recursively call embedded objects."""
        self.spreadSpectrum = inputStream.read_unsigned_short()
        self.majorModulation = inputStream.read_unsigned_short()
        self.detail = inputStream.read_unsigned_short()
        self.radioSystem = inputStream.read_unsigned_short()


class LinearSegmentParameter:
    """Section 6.2.52
    
    The specification of an individual segment of a linear segment synthetic
    environment object in a Linear Object State PDU.
    """

    def __init__(self,
                 segmentNumber: uint8 = 0,
                 segmentModification: enum8 = 0,  # [UID 241]
                 generalSegmentAppearance: struct16 = 0,  # [UID 229]
                 specificSegmentAppearance: struct32 = 0,  # TODO: find reference
                 segmentLocation: "Vector3Double | None" = None,
                 segmentOrientation: "EulerAngles | None" = None,
                 segmentLength: float32 = 0.0,  # in meters
                 segmentWidth: float32 = 0.0,  # in meters
                 segmentHeight: float32 = 0.0,  # in meters
                 segmentDepth: float32 = 0.0):  # in meters
        self.segmentNumber = segmentNumber
        """the individual segment of the linear segment"""
        self.segmentModification = segmentModification
        """whether a modification has been made to the point objects location or orientation"""
        self.generalSegmentAppearance = generalSegmentAppearance
        """general dynamic appearance attributes of the segment. This record shall be defined as a 16-bit record of enumerations. The values defined for this record are included in Section 12 of SISO-REF-010."""
        self.specificSegmentAppearance = specificSegmentAppearance
        """This field shall specify specific dynamic appearance attributes of the segment. This record shall be defined as a 32-bit record of enumerations."""
        self.segmentLocation = segmentLocation or Vector3Double()
        """This field shall specify the location of the linear segment in the simulated world and shall be represented by a World Coordinates record"""
        self.segmentOrientation = segmentOrientation or EulerAngles()
        """orientation of the linear segment about the segment location and shall be represented by a Euler Angles record"""
        self.segmentLength = segmentLength
        """length of the linear segment, in meters, extending in the positive X direction"""
        self.segmentWidth = segmentWidth
        """The total width of the linear segment, in meters, shall be specified by a 16-bit unsigned integer. One-half of the width shall extend in the positive Y direction, and one-half of the width shall extend in the negative Y direction."""
        self.segmentHeight = segmentHeight
        """The height of the linear segment, in meters, above ground shall be specified by a 16-bit unsigned integer."""
        self.segmentDepth = segmentDepth
        """The depth of the linear segment, in meters, below ground level"""
        self.padding: uint32 = 0

    def serialize(self, outputStream):
        """serialize the class"""
        outputStream.write_unsigned_byte(self.segmentNumber)
        outputStream.write_unsigned_byte(self.segmentModification)
        outputStream.write_unsigned_short(self.generalSegmentAppearance)
        outputStream.write_unsigned_int(self.specificSegmentAppearance)
        self.segmentLocation.serialize(outputStream)
        self.segmentOrientation.serialize(outputStream)
        outputStream.write_float(self.segmentLength)
        outputStream.write_float(self.segmentWidth)
        outputStream.write_float(self.segmentHeight)
        outputStream.write_float(self.segmentDepth)
        outputStream.write_unsigned_int(self.padding)

    def parse(self, inputStream):
        """Parse a message. This may recursively call embedded objects."""
        self.segmentNumber = inputStream.read_unsigned_byte()
        self.segmentModification = inputStream.read_unsigned_byte()
        self.generalSegmentAppearance = inputStream.read_unsigned_short()
        self.specificSegmentAppearance = inputStream.read_unsigned_int()
        self.segmentLocation.parse(inputStream)
        self.segmentOrientation.parse(inputStream)
        self.segmentLength = inputStream.read_float()
        self.segmentWidth = inputStream.read_float()
        self.segmentHeight = inputStream.read_float()
        self.segmentDepth = inputStream.read_float()
        self.padding = inputStream.read_unsigned_int()


class SimulationAddress:
    """Section 6.2.79
    
    A Simulation Address record shall consist of the Site Identification number
    and the Application Identification number.
    """

    def __init__(self,
                 site: uint16 = 0,
                 application: uint16 = 0):
        self.site = site
        """A site is defined as a facility, installation, organizational unit or a geographic location that has one or more simulation applications capable of participating in a distributed event."""
        self.application = application
        """An application is defined as a software program that is used to generate and process distributed simulation data including live, virtual and constructive data."""

    def serialize(self, outputStream):
        """serialize the class"""
        outputStream.write_unsigned_short(self.site)
        outputStream.write_unsigned_short(self.application)

    def parse(self, inputStream):
        """Parse a message. This may recursively call embedded objects."""
        self.site = inputStream.read_unsigned_short()
        self.application = inputStream.read_unsigned_short()


class SystemIdentifier:
    """Section 6.2.87
    
    The ID of the IFF emitting system. NOT COMPLETE.
    """

    def __init__(self,
                 systemType: enum16 = 0,  # [UID 82]
                 systemName: enum16 = 0,  # [UID 83]
                 systemMode: enum8 = 0,  # [UID 84]
                 changeOptions: "ChangeOptions | None" = None):
        self.systemType = systemType
        """general type of emitting system, an enumeration"""
        self.systemName = systemName
        """named type of system, an enumeration"""
        self.systemMode = systemMode
        """mode of operation for the system, an enumeration"""
        self.changeOptions = changeOptions or ChangeOptions()
        """status of this PDU, see section 6.2.15"""

    def serialize(self, outputStream):
        """serialize the class"""
        outputStream.write_unsigned_short(self.systemType)
        outputStream.write_unsigned_short(self.systemName)
        outputStream.write_unsigned_short(self.systemMode)
        self.changeOptions.serialize(outputStream)

    def parse(self, inputStream):
        """Parse a message. This may recursively call embedded objects."""
        self.systemType = inputStream.read_unsigned_short()
        self.systemName = inputStream.read_unsigned_short()
        self.systemMode = inputStream.read_unsigned_short()
        self.changeOptions.parse(inputStream)


class TrackJamData:
    """Section 6.2.89
    
    Track-Jam data.
    """

    def __init__(self,
                 entityID: "EntityID | None" = None,
                 emitterNumber: uint8 = 0,
                 beamNumber: uint8 = 0):
        self.entityID = entityID or EntityID()
        """the entity tracked or illumated, or an emitter beam targeted with jamming"""
        self.emitterNumber = emitterNumber
        """Emitter system associated with the entity"""
        self.beamNumber = beamNumber
        """Beam associated with the entity"""

    def serialize(self, outputStream):
        """serialize the class"""
        self.entityID.serialize(outputStream)
        outputStream.write_unsigned_byte(self.emitterNumber)
        outputStream.write_unsigned_byte(self.beamNumber)

    def parse(self, inputStream):
        """Parse a message. This may recursively call embedded objects."""
        self.entityID.parse(inputStream)
        self.emitterNumber = inputStream.read_unsigned_byte()
        self.beamNumber = inputStream.read_unsigned_byte()


class AggregateType:
    """Section 6.2.5
    
    Identifies the type and organization of an aggregate.
    """

    def __init__(self,
                 aggregateKind: enum8 = 0,  # [UID 206]
                 domain: enum8 = 0,  # [UID 8]
                 country: enum8 = 0,  # [UID 29]
                 category: enum8 = 0,  # UID 207
                 subcategory: enum8 = 0,  # [UID 208]
                 specificInfo: enum8 = 0,  # [UID 209]
                 extra: enum8 = 0):
        self.aggregateKind = aggregateKind
        """Grouping criterion used to group the aggregate. Enumeration from EBV document"""
        self.domain = domain
        """Domain of entity (air, surface, subsurface, space, etc) Zero means domain does not apply."""
        self.country = country
        """country to which the design of the entity is attributed"""
        self.category = category
        """category of entity"""
        self.subcategory = subcategory
        """subcategory of entity"""
        self.specificInfo = specificInfo
        """specific info based on subcategory field. specific is a reserved word in sql."""
        self.extra = extra

    def serialize(self, outputStream):
        """serialize the class"""
        outputStream.write_unsigned_byte(self.aggregateKind)
        outputStream.write_unsigned_byte(self.domain)
        outputStream.write_unsigned_short(self.country)
        outputStream.write_unsigned_byte(self.category)
        outputStream.write_unsigned_byte(self.subcategory)
        outputStream.write_unsigned_byte(self.specificInfo)
        outputStream.write_unsigned_byte(self.extra)

    def parse(self, inputStream):
        """Parse a message. This may recursively call embedded objects."""
        self.aggregateKind = inputStream.read_unsigned_byte()
        self.domain = inputStream.read_unsigned_byte()
        self.country = inputStream.read_unsigned_short()
        self.category = inputStream.read_unsigned_byte()
        self.subcategory = inputStream.read_unsigned_byte()
        self.specificInfo = inputStream.read_unsigned_byte()
        self.extra = inputStream.read_unsigned_byte()


class SimulationManagementPduHeader:
    """Section 6.2.81
    
    First part of a simulation management (SIMAN) PDU and SIMAN-Reliability
    (SIMAN-R) PDU.
    """

    def __init__(self,
                 pduHeader: "PduHeader | None" = None,
                 originatingID: "SimulationIdentifier | EntityID | None" = None,
                 receivingID: "SimulationIdentifier | EntityID | None" = None):
        self.pduHeader = pduHeader or PduHeader()
        """Conventional PDU header"""
        self.originatingID = originatingID or SimulationIdentifier()
        """IDs the simulation or entity, either a simulation or an entity. Either 6.2.80 or 6.2.28"""
        self.receivingID = receivingID or SimulationIdentifier()
        """simulation, all simulations, a special ID, or an entity. See 5.6.5 and 5.12.4"""

    def serialize(self, outputStream):
        """serialize the class"""
        self.pduHeader.serialize(outputStream)
        self.originatingID.serialize(outputStream)
        self.receivingID.serialize(outputStream)

    def parse(self, inputStream):
        """Parse a message. This may recursively call embedded objects."""
        self.pduHeader.parse(inputStream)
        self.originatingID.parse(inputStream)
        self.receivingID.parse(inputStream)


class BeamData:
    """Section 6.2.11
    
    Describes the scan volume of an emitter beam.
    """

    def __init__(self,
                 # angles relative to emitter coord system
                 beamAzimuthCenter: float32 = 0.0,
                 beamAzimuthSweep: float32 = 0.0,
                 beamElevationCenter: float32 = 0.0,
                 beamElevationSweep: float32 = 0.0,
                 beamSweepSync: float32 = 0.0):  # 0 - 100%
        self.beamAzimuthCenter = beamAzimuthCenter
        """Specifies the beam azimuth an elevation centers and corresponding half-angles to describe the scan volume"""
        self.beamAzimuthSweep = beamAzimuthSweep
        """Specifies the beam azimuth sweep to determine scan volume"""
        self.beamElevationCenter = beamElevationCenter
        """Specifies the beam elevation center to determine scan volume"""
        self.beamElevationSweep = beamElevationSweep
        """Specifies the beam elevation sweep to determine scan volume"""
        self.beamSweepSync = beamSweepSync
        """allows receiver to synchronize its regenerated scan pattern to that of the emmitter. Specifies the percentage of time a scan is through its pattern from its origion."""

    def serialize(self, outputStream):
        """serialize the class"""
        outputStream.write_float(self.beamAzimuthCenter)
        outputStream.write_float(self.beamAzimuthSweep)
        outputStream.write_float(self.beamElevationCenter)
        outputStream.write_float(self.beamElevationSweep)
        outputStream.write_float(self.beamSweepSync)

    def parse(self, inputStream):
        """Parse a message. This may recursively call embedded objects."""
        self.beamAzimuthCenter = inputStream.read_float()
        self.beamAzimuthSweep = inputStream.read_float()
        self.beamElevationCenter = inputStream.read_float()
        self.beamElevationSweep = inputStream.read_float()
        self.beamSweepSync = inputStream.read_float()


class EngineFuel:
    """Section 6.2.24
    
    Information about an entity's engine fuel.
    """

    def __init__(self,
                 fuelQuantity: uint32 = 0,
                 fuelMeasurementUnits: enum8 = 0,  # [UID 328]
                 fuelType: enum8 = 0,  # [UID 413]
                 fuelLocation: enum8 = 0):  # [UID 329]
        self.fuelQuantity = 0
        """Fuel quantity, units specified by next field"""
        self.fuelMeasurementUnits = 0
        """Units in which the fuel is measured"""
        self.fuelType = 0
        """Type of fuel"""
        self.fuelLocation = 0
        """Location of fuel as related to entity. See section 14 of EBV document"""
        self.padding: uint8 = 0

    def serialize(self, outputStream):
        """serialize the class"""
        outputStream.write_unsigned_int(self.fuelQuantity)
        outputStream.write_unsigned_byte(self.fuelMeasurementUnits)
        outputStream.write_unsigned_byte(self.fuelType)
        outputStream.write_unsigned_byte(self.fuelLocation)
        outputStream.write_unsigned_byte(self.padding)

    def parse(self, inputStream):
        """Parse a message. This may recursively call embedded objects."""
        self.fuelQuantity = inputStream.read_unsigned_int()
        self.fuelMeasurementUnits = inputStream.read_unsigned_byte()
        self.fuelType = inputStream.read_unsigned_byte()
        self.fuelLocation = inputStream.read_unsigned_byte()
        self.padding = inputStream.read_unsigned_byte()


class IOEffect:
    """Section 6.2.49.3
    
    Effect of IO on an entity.
    """
    recordType: enum32 = 5500
    recordLength: uint16 = 16

    def __init__(
            self,
            ioStatus: enum8 = 0,  # [UID 290]
            ioLinkType: enum8 = 0,  # [UID 291]
            ioEffect: enum8 = 0,  # [UID 292]
            ioEffectDutyCycle: uint8 = 0,  # 0% to 100%, 1% increments
            ioEffectDuration: uint16 = 0,  # in seconds
            ioProcess: enum16 = 0):  # [UID 293]
        self.ioStatus = ioStatus
        self.ioLinkType = ioLinkType
        self.ioEffect = ioEffect
        self.ioEffectDutyCycle = ioEffectDutyCycle
        self.ioEffectDuration = ioEffectDuration
        self.ioProcess = ioProcess
        self.padding = 0

    def serialize(self, outputStream):
        """serialize the class"""
        outputStream.write_unsigned_int(self.recordType)
        outputStream.write_unsigned_short(self.recordLength)
        outputStream.write_unsigned_byte(self.ioStatus)
        outputStream.write_unsigned_byte(self.ioLinkType)
        outputStream.write_unsigned_byte(self.ioEffect)
        outputStream.write_unsigned_byte(self.ioEffectDutyCycle)
        outputStream.write_unsigned_short(self.ioEffectDuration)
        outputStream.write_unsigned_short(self.ioProcess)
        outputStream.write_unsigned_short(self.padding)

    def parse(self, inputStream):
        """Parse a message. This may recursively call embedded objects."""
        self.recordType = inputStream.read_unsigned_int()  # TODO: validate
        self.recordLength = inputStream.read_unsigned_short()  # TODO: validate
        self.ioStatus = inputStream.read_unsigned_byte()
        self.ioLinkType = inputStream.read_unsigned_byte()
        self.ioEffect = inputStream.read_unsigned_byte()
        self.ioEffectDutyCycle = inputStream.read_unsigned_byte()
        self.ioEffectDuration = inputStream.read_unsigned_short()
        self.ioProcess = inputStream.read_unsigned_short()
        self.padding = inputStream.read_unsigned_short()


class SimulationIdentifier:
    """Section 6.2.80
    
    The unique designation of a simulation when using the 48-bit identifier
    format shall be specified by the Simulation Identifier record. The reason
    that the 48-bit format is required in addition to the 32-bit simulation
    address format that actually identifies a specific simulation is because
    some 48-bit identifier fields in PDUs may contain either an Object
    Identifier, such as an Entity ID, or a Simulation Identifier.
    """

    def __init__(self,
                 simulationAddress: "SimulationAddress | None" = None,
                 referenceNumber: uint16 = 0):
        self.simulationAddress = simulationAddress or SimulationAddress()
        """Simulation address"""
        self.referenceNumber = referenceNumber
        """This field shall be set to zero as there is no reference number associated with a Simulation Identifier."""

    def serialize(self, outputStream):
        """serialize the class"""
        self.simulationAddress.serialize(outputStream)
        outputStream.write_unsigned_short(self.referenceNumber)

    def parse(self, inputStream):
        """Parse a message. This may recursively call embedded objects."""
        self.simulationAddress.parse(inputStream)
        self.referenceNumber = inputStream.read_unsigned_short()


class GridAxisDescriptorVariable:
    """Section 6.2.40
    
    Grid axis descriptor of variable spacing axis data. NOT COMPLETE.
    Need padding to 64 bit boundary.
    """

    def __init__(self,
                 domainInitialXi: float64 = 0.0,
                 domainFinalXi: float64 = 0.0,
                 domainPointsXi: uint16 = 0,
                 interleafFactor: uint8 = 0,
                 axisType: enum8 = 0,  # [UID 377]
                 numberOfPointsOnXiAxis: uint16 = 0,
                 initialIndex: uint16 = 0,
                 # Additional parameters for Irregular Spacing Axis Data
                 coordinateScaleXi: float64 = 0.0,
                 coordinateOffsetXi: float64 = 0.0,
                 xiValues: list[uint16] | None = None):
        self.domainInitialXi = domainInitialXi
        """coordinate of the grid origin or initial value"""
        self.domainFinalXi = domainFinalXi
        """coordinate of the endpoint or final value"""
        self.domainPointsXi = domainPointsXi
        """The number of grid points along the Xi domain axis for the enviornmental state data"""
        self.interleafFactor = interleafFactor
        """interleaf factor along the domain axis."""
        self.axisType = axisType
        """Setting this field to Regular Axis (0) shall indicate a grid axis
        with constant grid spacing, while setting it to Irregular Axis (1) shall
        indicate a grid axis with variable grid spacing."""
        self.numberOfPointsOnXiAxis = numberOfPointsOnXiAxis
        """Number of grid locations along Xi axis"""
        self.initialIndex = initialIndex
        """initial grid point for the current pdu"""
        self.coordinateScaleXi = coordinateScaleXi
        """value that linearly scales the coordinates of the grid locations for the xi axis"""
        self.coordinateOffsetXi = coordinateOffsetXi
        """The constant offset value that shall be applied to the grid locations for the xi axis"""
        self.xiValues = xiValues or []
        """list of coordinates"""
        # TODO: pad to 64-bit boundary

    def serialize(self, outputStream):
        """serialize the class"""
        outputStream.write_double(self.domainInitialXi)
        outputStream.write_double(self.domainFinalXi)
        outputStream.write_unsigned_short(self.domainPointsXi)
        outputStream.write_unsigned_byte(self.interleafFactor)
        outputStream.write_unsigned_byte(self.axisType)
        # FIXME: use axis type to determine whether to serialize regular or
        #        irregular axis data
        outputStream.write_unsigned_short(len(self.xiValues))
        outputStream.write_unsigned_short(self.initialIndex)
        outputStream.write_double(self.coordinateScaleXi)
        outputStream.write_double(self.coordinateOffsetXi)
        for anObj in self.xiValues:
            anObj.serialize(outputStream)

    def parse(self, inputStream):
        """Parse a message. This may recursively call embedded objects."""
        self.domainInitialXi = inputStream.read_double()
        self.domainFinalXi = inputStream.read_double()
        self.domainPointsXi = inputStream.read_unsigned_short()
        self.interleafFactor = inputStream.read_unsigned_byte()
        self.axisType = inputStream.read_unsigned_byte()
        # FIXME: use axis type to determine whether to deserialize regular or
        #        irregular axis data
        self.numberOfPointsOnXiAxis = inputStream.read_unsigned_short()
        self.initialIndex = inputStream.read_unsigned_short()
        self.coordinateScaleXi = inputStream.read_double()
        self.coordinateOffsetXi = inputStream.read_double()
        for idx in range(0, self.numberOfPointsOnXiAxis):
            element = null()
            element.parse(inputStream)
            self.xiValues.append(element)


class SupplyQuantity:
    """Section 6.2.86
    
    A supply, and the amount of that supply.
    """

    def __init__(self,
                 supplyType: "EntityType | None" = None,
                 quantity: float32 = 0.0):
        self.supplyType = supplyType or EntityType()
        self.quantity = quantity
        """the number of units of a supply type."""

    def serialize(self, outputStream):
        """serialize the class"""
        self.supplyType.serialize(outputStream)
        outputStream.write_float(self.quantity)

    def parse(self, inputStream):
        """Parse a message. This may recursively call embedded objects."""
        self.supplyType.parse(inputStream)
        self.quantity = inputStream.read_float()


class SilentEntitySystem:
    """Section 6.2.79
    
    Information abou an entity not producing espdus.
    """

    def __init__(self,
                 numberOfEntities: uint16 = 0,
                 entityType: "EntityType | None" = None,
                 appearanceRecordList: list | None = None):
        self.numberOfEntities = numberOfEntities
        """number of the type specified by the entity type field"""
        self.entityType = entityType or EntityType()
        self.appearanceRecordList = appearanceRecordList or []
        """Variable length list of appearance records"""

    @property
    def numberOfAppearanceRecords(self) -> uint16:
        return len(self.appearanceRecordList)

    def serialize(self, outputStream):
        """serialize the class"""
        outputStream.write_unsigned_short(self.numberOfEntities)
        outputStream.write_unsigned_short(self.numberOfAppearanceRecords)
        self.entityType.serialize(outputStream)
        for anObj in self.appearanceRecordList:
            anObj.serialize(outputStream)

    def parse(self, inputStream):
        """Parse a message. This may recursively call embedded objects."""
        self.numberOfEntities = inputStream.read_unsigned_short()
        numberOfAppearanceRecords = inputStream.read_unsigned_short()
        self.entityType.parse(inputStream)
        for idx in range(0, numberOfAppearanceRecords):
            element = null()
            element.parse(inputStream)
            self.appearanceRecordList.append(element)


class EventIdentifier:
    """Section 6.2.34
    
    Identifies an event in the world. Use this format for every PDU EXCEPT
    the LiveEntityPdu.
    """

    def __init__(self,
                 simulationAddress: "SimulationAddress | None" = None,
                 eventNumber: uint16 = 0):
        self.simulationAddress = simulationAddress or SimulationAddress()
        """Site and application IDs"""
        self.eventNumber = eventNumber

    def serialize(self, outputStream):
        """serialize the class"""
        self.simulationAddress.serialize(outputStream)
        outputStream.write_unsigned_short(self.eventNumber)

    def parse(self, inputStream):
        """Parse a message. This may recursively call embedded objects."""
        self.simulationAddress.parse(inputStream)
        self.eventNumber = inputStream.read_unsigned_short()


class BlankingSector:
    """Section 6.2.21.2
    
    The Blanking Sector attribute record may be used to convey persistent areas
    within a scan volume where emitter power for a specific active emitter beam
    is reduced to an insignificant value."""
    recordType: enum32 = 3500
    recordLength: uint16 = 40

    def __init__(
            self,
            emitterNumber: uint8 = 0,
            beamNumber: uint8 = 0,
            stateIndicator: enum8 = 0,  # [UID 300]
            leftAzimuth: float32 = 0.0,  # 0 - 2pi radian
            rightAzimuth: float32 = 0.0,  # 0 - 2pi radian
            lowerElevation: float32 = 0.0,  # -pi/2 to pi/2 radian
            upperElevation: float32 = 0.0,  # -pi/2 to pi/2 radian
            residualPower: float32 = 0.0):  # in dBm
        self.padding: uint16 = 0
        self.emitterNumber = emitterNumber
        self.beamNumber = beamNumber
        self.stateIndicator = stateIndicator
        self.padding2 = 0
        self.leftAzimuth = leftAzimuth
        self.rightAzimuth = rightAzimuth
        self.lowerElevation = lowerElevation
        self.upperElevation = upperElevation
        self.residualPower = residualPower
        self.padding3: uint32 = 0
        self.padding4: uint32 = 0

    def serialize(self, outputStream):
        """serialize the class"""
        outputStream.write_int(self.recordType)
        outputStream.write_unsigned_short(self.recordLength)
        outputStream.write_unsigned_short(self.padding)
        outputStream.write_unsigned_byte(self.emitterNumber)
        outputStream.write_unsigned_byte(self.beamNumber)
        outputStream.write_unsigned_byte(self.stateIndicator)
        outputStream.write_unsigned_byte(self.padding2)
        outputStream.write_float(self.leftAzimuth)
        outputStream.write_float(self.rightAzimuth)
        outputStream.write_float(self.lowerElevation)
        outputStream.write_float(self.upperElevation)
        outputStream.write_float(self.residualPower)
        outputStream.write_int(self.padding3)
        outputStream.write_int(self.padding4)

    def parse(self, inputStream):
        """Parse a message. This may recursively call embedded objects."""

        self.recordType = inputStream.read_int()  # TODO: validate
        self.recordLength = inputStream.read_unsigned_short()  # TODO: validate
        self.padding = inputStream.read_unsigned_short()
        self.emitterNumber = inputStream.read_unsigned_byte()
        self.beamNumber = inputStream.read_unsigned_byte()
        self.stateIndicator = inputStream.read_unsigned_byte()
        self.padding2 = inputStream.read_unsigned_byte()
        self.leftAzimuth = inputStream.read_float()
        self.rightAzimuth = inputStream.read_float()
        self.lowerElevation = inputStream.read_float()
        self.upperElevation = inputStream.read_float()
        self.residualPower = inputStream.read_float()
        self.padding3 = inputStream.read_int()
        self.padding4 = inputStream.read_int()


class LaunchedMunitionRecord:
    """Section 6.2.50
    
    Identity of a communications node.
    """

    def __init__(self,
                 fireEventID: "EventIdentifier | None" = None,
                 firingEntityID: "EventIdentifier | None" = None,
                 targetEntityID: "EventIdentifier | None" = None,
                 targetLocation: "Vector3Double | None" = None):
        self.fireEventID = fireEventID or EventIdentifier()
        self.padding: uint16 = 0
        self.firingEntityID = firingEntityID or EventIdentifier()
        self.padding2: uint16 = 0
        self.targetEntityID = targetEntityID or EventIdentifier()
        self.padding3: uint16 = 0
        self.targetLocation = targetLocation or Vector3Double()

    def serialize(self, outputStream):
        """serialize the class"""
        self.fireEventID.serialize(outputStream)
        outputStream.write_unsigned_short(self.padding)
        self.firingEntityID.serialize(outputStream)
        outputStream.write_unsigned_short(self.padding2)
        self.targetEntityID.serialize(outputStream)
        outputStream.write_unsigned_short(self.padding3)
        self.targetLocation.serialize(outputStream)

    def parse(self, inputStream):
        """Parse a message. This may recursively call embedded objects."""
        self.fireEventID.parse(inputStream)
        self.padding = inputStream.read_unsigned_short()
        self.firingEntityID.parse(inputStream)
        self.padding2 = inputStream.read_unsigned_short()
        self.targetEntityID.parse(inputStream)
        self.padding3 = inputStream.read_unsigned_short()
        self.targetLocation.parse(inputStream)


class IFFFundamentalParameterData:
    """Section 6.2.45
    
    Fundamental IFF atc data.
    """

    def __init__(self,
                 erp: float32 = 0.0,  # in dBm
                 frequency: float32 = 0.0,  # in Hz
                 pgrf: float32 = 0.0,  # interrogations/sec
                 pulseWidth: float32 = 0.0,  # in micoseconds
                 burstLength: uint32 = 0, # emissions/burst
                 applicableModes: enum8 = 0,  # [UID 339]
                 systemSpecificData: list[uint8] | None = None):  # (Annex B)
        self.erp = erp
        self.frequency = frequency
        self.pgrf = pgrf
        self.pulseWidth = pulseWidth
        self.burstLength = burstLength
        self.applicableModes = applicableModes
        self.systemSpecificData = systemSpecificData or [0] * 3

    def serialize(self, outputStream):
        """serialize the class"""
        outputStream.write_float(self.erp)
        outputStream.write_float(self.frequency)
        outputStream.write_float(self.pgrf)
        outputStream.write_float(self.pulseWidth)
        outputStream.write_unsigned_int(self.burstLength)
        outputStream.write_unsigned_byte(self.applicableModes)
        for idx in range(0, 3):
            outputStream.write_unsigned_byte(self.systemSpecificData[idx])

    def parse(self, inputStream):
        """Parse a message. This may recursively call embedded objects."""

        self.erp = inputStream.read_float()
        self.frequency = inputStream.read_float()
        self.pgrf = inputStream.read_float()
        self.pulseWidth = inputStream.read_float()
        self.burstLength = inputStream.read_unsigned_int()
        self.applicableModes = inputStream.read_unsigned_byte()
        self.systemSpecificData = [0] * 3
        for idx in range(0, 3):
            val = inputStream.read_unsigned_byte()
            self.systemSpecificData[idx] = val


class FundamentalOperationalData:
    """Section 6.2.40
    
    Basic operational data for IFF.
    """

    def __init__(self,
                 systemStatus=0,
                 dataField1=0,
                 informationLayers=0,
                 dataField2=0,
                 parameter1=0,
                 parameter2=0,
                 parameter3=0,
                 parameter4=0,
                 parameter5=0,
                 parameter6=0):
        self.systemStatus = systemStatus
        """system status"""
        self.dataField1 = dataField1
        """data field 1"""
        self.informationLayers = informationLayers
        """eight boolean fields"""
        self.dataField2 = dataField2
        """enumeration"""
        self.parameter1 = parameter1
        """parameter, enumeration"""
        self.parameter2 = parameter2
        """parameter, enumeration"""
        self.parameter3 = parameter3
        """parameter, enumeration"""
        self.parameter4 = parameter4
        """parameter, enumeration"""
        self.parameter5 = parameter5
        """parameter, enumeration"""
        self.parameter6 = parameter6
        """parameter, enumeration"""

    def serialize(self, outputStream):
        """serialize the class"""
        outputStream.write_unsigned_byte(self.systemStatus)
        outputStream.write_unsigned_byte(self.dataField1)
        outputStream.write_unsigned_byte(self.informationLayers)
        outputStream.write_unsigned_byte(self.dataField2)
        outputStream.write_unsigned_short(self.parameter1)
        outputStream.write_unsigned_short(self.parameter2)
        outputStream.write_unsigned_short(self.parameter3)
        outputStream.write_unsigned_short(self.parameter4)
        outputStream.write_unsigned_short(self.parameter5)
        outputStream.write_unsigned_short(self.parameter6)

    def parse(self, inputStream):
        """Parse a message. This may recursively call embedded objects."""
        self.systemStatus = inputStream.read_unsigned_byte()
        self.dataField1 = inputStream.read_unsigned_byte()
        self.informationLayers = inputStream.read_unsigned_byte()
        self.dataField2 = inputStream.read_unsigned_byte()
        self.parameter1 = inputStream.read_unsigned_short()
        self.parameter2 = inputStream.read_unsigned_short()
        self.parameter3 = inputStream.read_unsigned_short()
        self.parameter4 = inputStream.read_unsigned_short()
        self.parameter5 = inputStream.read_unsigned_short()
        self.parameter6 = inputStream.read_unsigned_short()


class IntercomCommunicationsParameters:
    """Section 6.2.47
    
    Intercom communcations parameters. This requires hand coding. INCOMPLETE
    """

    def __init__(self,
                 recordType: enum16 = 0,  # [UID 185]
                 recordLength: uint16 = 0,  # in bytes
                 recordSpecificField=0):
        self.recordType: enum16 = recordType
        """Type of intercom parameters record"""
        self.recordLength: uint16 = recordLength
        """length of record-specific fields"""  # padded to multiple of 32 bits
        self.recordSpecificField = recordSpecificField
        """This is a placeholder."""
        # Needs padding to 32-bit boundary

    def serialize(self, outputStream):
        """serialize the class"""
        outputStream.write_unsigned_short(self.recordType)
        outputStream.write_unsigned_short(self.recordLength)
        outputStream.write_unsigned_int(self.recordSpecificField)

    def parse(self, inputStream):
        """Parse a message. This may recursively call embedded objects."""
        self.recordType = inputStream.read_unsigned_short()
        self.recordLength = inputStream.read_unsigned_short()
        self.recordSpecificField = inputStream.read_unsigned_int()


class EntityType:
    """Section 6.2.30
    
    Identifies the type of Entity.
    """

    def __init__(self,
                 entityKind: enum8 = 0,  # [UID 7]
                 domain: enum8 = 0,  # [UID 8], [UID 14]
                 country: enum16 = 0,  # [UID 29]
                 category: enum8 = 0,
                 subcategory: enum8 = 0,
                 specific: enum8 = 0,
                 extra: enum8 = 0):
        self.entityKind = entityKind
        self.domain = domain
        """Domain of entity (air, surface, subsurface, space, etc)"""
        self.country = country
        """country to which the design of the entity is attributed"""
        self.category = category
        self.subcategory = subcategory
        self.specific = specific
        """specific info based on subcategory field. Renamed from specific because that is a reserved word in SQL."""
        self.extra = extra

    def serialize(self, outputStream):
        """serialize the class"""
        outputStream.write_unsigned_byte(self.entityKind)
        outputStream.write_unsigned_byte(self.domain)
        outputStream.write_unsigned_short(self.country)
        outputStream.write_unsigned_byte(self.category)
        outputStream.write_unsigned_byte(self.subcategory)
        outputStream.write_unsigned_byte(self.specific)
        outputStream.write_unsigned_byte(self.extra)

    def parse(self, inputStream):
        """Parse a message. This may recursively call embedded objects."""
        self.entityKind = inputStream.read_unsigned_byte()
        self.domain = inputStream.read_unsigned_byte()
        self.country = inputStream.read_unsigned_short()
        self.category = inputStream.read_unsigned_byte()
        self.subcategory = inputStream.read_unsigned_byte()
        self.specific = inputStream.read_unsigned_byte()
        self.extra = inputStream.read_unsigned_byte()


class Munition:
    """Section 6.2.60
    
    An entity's munition (e.g., bomb, missile) information shall be represented
    by one or more Munition records. For each type or location of munition,
    this record shall specify the type, location, quantity and status of
    munitions that an entity contains.
    """

    def __init__(self,
                 munitionType: "EntityType | None" = None,
                 station: enum32 = 0,  # [UID 57]
                 quantity: uint16 = 0,
                 munitionStatus: enum8 = 0):  # [UID 327]
        # TODO: Validate munitionType.entityKind == 2
        self.munitionType = munitionType or EntityType()
        """This field shall identify the entity type of the munition. See section 6.2.30."""
        self.station = station
        """the station or launcher to which the munition is assigned. See Annex I"""
        self.quantity = quantity
        """the quantity remaining of this munition."""
        self.munitionStatus = munitionStatus
        """the status of the munition. It shall be represented by an 8-bit enumeration."""
        self.padding: uint8 = 0

    def serialize(self, outputStream):
        """serialize the class"""
        self.munitionType.serialize(outputStream)
        outputStream.write_unsigned_int(self.station)
        outputStream.write_unsigned_short(self.quantity)
        outputStream.write_unsigned_byte(self.munitionStatus)
        outputStream.write_unsigned_byte(self.padding)

    def parse(self, inputStream):
        """Parse a message. This may recursively call embedded objects."""
        self.munitionType.parse(inputStream)
        self.station = inputStream.read_unsigned_int()
        self.quantity = inputStream.read_unsigned_short()
        self.munitionStatus = inputStream.read_unsigned_byte()
        self.padding = inputStream.read_unsigned_byte()


class StandardVariableSpecification:
    """Section 6.2.83
    
    Does not work, and causes failure in anything it is embedded in.
    """

    def __init__(self,
                 standardVariables: list | None = None):
        self.standardVariables = standardVariables or []
        """variable length list of standard variables.
        The class type and length here are WRONG and will cause the incorrect
        serialization of any class in which it is embedded."""

    @property
    def numberOfStandardVariableRecords(self) -> uint16:
        return len(self.standardVariables)

    def serialize(self, outputStream):
        """serialize the class"""
        outputStream.write_unsigned_short(self.numberOfStandardVariableRecords)
        for anObj in self.standardVariables:
            anObj.serialize(outputStream)

    def parse(self, inputStream):
        """Parse a message. This may recursively call embedded objects."""
        numberOfStandardVariableRecords = inputStream.read_unsigned_short(
        )
        for idx in range(0, numberOfStandardVariableRecords):
            element = null()
            element.parse(inputStream)
            self.standardVariables.append(element)


class Vector2Float:
    """Two floating point values, x, y"""

    def __init__(self, x: float32 = 0.0, y: float32 = 0.0):
        self.x = x
        self.y = y

    def serialize(self, outputStream):
        """serialize the class"""
        outputStream.write_float(self.x)
        outputStream.write_float(self.y)

    def parse(self, inputStream):
        """Parse a message. This may recursively call embedded objects."""
        self.x = inputStream.read_float()
        self.y = inputStream.read_float()


class Environment:
    """Section 6.2.31.1

    Incomplete environment record; requires hand coding to fix.
    """

    def __init__(self,
                 environmentType: enum32 = 0,  # [UID 250]
                 length: uint16 = 0,
                 index: uint8 = 0):
        self.environmentType = environmentType
        """type"""
        self.length = length
        """length, in bits, of the record"""
        self.index = index
        self.padding0: uint8 = 0
        """identifies the sequentially numbered record index"""
        # MISSING: Geometry/State record
        self.padding1 = 0  # pad to 64-bit boundary

    def serialize(self, outputStream):
        """serialize the class"""
        outputStream.write_unsigned_int(self.environmentType)
        outputStream.write_unsigned_short(self.length)
        outputStream.write_unsigned_byte(self.index)
        outputStream.write_unsigned_byte(self.padding)

    def parse(self, inputStream):
        """Parse a message. This may recursively call embedded objects."""
        self.environmentType = inputStream.read_unsigned_int()
        self.length = inputStream.read_unsigned_short()
        self.index = inputStream.read_unsigned_byte()
        self.padding = inputStream.read_unsigned_byte()


class AcousticEmitter:
    """Section 6.2.2

    Information about a specific UA emitter.
    """

    def __init__(self,
                 acousticSystemName: enum16 = 0,  # [UID 144]
                 acousticFunction: enum8 = 0,  # [UID 145]
                 acousticIDNumber: uint8 = 0):  # numbering from 1
        self.acousticSystemName = acousticSystemName
        """the system for a particular UA emitter, and an enumeration"""
        self.acousticFunction = acousticFunction
        """The function of the acoustic system"""
        self.acousticIDNumber = acousticIDNumber
        """The UA emitter identification number relative to a specific system"""

    def serialize(self, outputStream):
        """serialize the class"""
        outputStream.write_unsigned_short(self.acousticSystemName)
        outputStream.write_unsigned_byte(self.acousticFunction)
        outputStream.write_unsigned_byte(self.acousticIDNumber)

    def parse(self, inputStream):
        """Parse a message. This may recursively call embedded objects."""
        self.acousticSystemName = inputStream.read_unsigned_short()
        self.acousticFunction = inputStream.read_unsigned_byte()
        self.acousticIDNumber = inputStream.read_unsigned_byte()


class AngularVelocityVector:
    """Section 6.2.7

    Angular velocity measured in radians per second out each of the entity's
    own coordinate axes. Order of measurement is angular velocity around the
    x, y, and z axis of the entity. The positive direction is determined by the
    right hand rule.
    """

    def __init__(self, x: float32 = 0.0, y: float32 = 0.0, z: float32 = 0.0):
        self.x = 0
        """angular velocity about the x axis"""
        self.y = 0
        """angular velocity about the y axis"""
        self.z = 0
        """angular velocity about the zaxis"""

    def serialize(self, outputStream):
        """serialize the class"""
        outputStream.write_float(self.x)
        outputStream.write_float(self.y)
        outputStream.write_float(self.z)

    def parse(self, inputStream):
        """Parse a message. This may recursively call embedded objects."""
        self.x = inputStream.read_float()
        self.y = inputStream.read_float()
        self.z = inputStream.read_float()


class AggregateMarking:
    """Section 6.2.4

    Specifies the character set used in the first byte, followed by up to 31
    characters of text data.
    """

    def __init__(self,
                 characterSet: enum8 = 0,  # [UID 45]
                 characters=None):
        self.characterSet = characterSet
        """The character set"""
        self.characters = [0] * 31
        """The characters"""

    def serialize(self, outputStream):
        """serialize the class"""
        outputStream.write_unsigned_byte(self.characterSet)
        for idx in range(0, 31):
            outputStream.write_unsigned_byte(self.characters[idx])

    def parse(self, inputStream):
        """Parse a message. This may recursively call embedded objects."""
        self.characterSet = inputStream.read_unsigned_byte()
        self.characters = [0] * 31
        for idx in range(0, 31):
            val = inputStream.read_unsigned_byte()

            self.characters[idx] = val


class DataFilterRecord:
    """Section 6.2.16
    
    Identify which of the optional data fields are contained in the
    Minefield Data PDU or requested in the Minefield Query PDU. This is a
    32-bit record. For each field, true denotes that the data is requested or
    present and false denotes that the data is neither requested nor present.
    """

    def __init__(self, bitFlags=0):
        self.bitFlags = bitFlags
        """Bitflags field"""

    def serialize(self, outputStream):
        """serialize the class"""
        outputStream.write_unsigned_int(self.bitFlags)

    def parse(self, inputStream):
        """Parse a message. This may recursively call embedded objects."""
        self.bitFlags = inputStream.read_unsigned_int()


class IntercomIdentifier:
    """Section 6.2.48
    
    Unique designation of an attached or unattached intercom in an event or exercise.
    """

    def __init__(self,
                 siteNumber: uint16 = 0,
                 applicationNumber: uint16 = 0,
                 referenceNumber: uint16 = 0,
                 intercomNumber: uint16 = 0):
        self.siteNumber = siteNumber
        self.applicationNumber = applicationNumber
        self.referenceNumber = referenceNumber
        self.intercomNumber = intercomNumber

    def serialize(self, outputStream):
        """serialize the class"""
        outputStream.write_unsigned_short(self.siteNumber)
        outputStream.write_unsigned_short(self.applicationNumber)
        outputStream.write_unsigned_short(self.referenceNumber)
        outputStream.write_unsigned_short(self.intercomNumber)

    def parse(self, inputStream):
        """Parse a message. This may recursively call embedded objects."""
        self.siteNumber = inputStream.read_unsigned_short()
        self.applicationNumber = inputStream.read_unsigned_short()
        self.referenceNumber = inputStream.read_unsigned_short()
        self.intercomNumber = inputStream.read_unsigned_short()


class StorageFuel:
    """Section 6.2.84

    Information about an entity's engine fuel.
    """

    def __init__(self,
                 fuelQuantity: uint32 = 0,
                 fuelMeasurementUnits: enum8 = 0,  # [UID 328]
                 fuelType: enum8 = 0,  # [UID 413]
                 fuelLocation: enum8 = 0):  # [UID 329]
        self.fuelQuantity = fuelQuantity
        """Fuel quantity, units specified by next field"""
        self.fuelMeasurementUnits = fuelMeasurementUnits
        """Units in which the fuel is measured"""
        self.fuelType = fuelType
        """Type of fuel"""
        self.fuelLocation = fuelLocation
        """Location of fuel as related to entity. See section 14 of EBV document"""
        self.padding: uint8 = 0

    def serialize(self, outputStream):
        """serialize the class"""
        outputStream.write_unsigned_int(self.fuelQuantity)
        outputStream.write_unsigned_byte(self.fuelMeasurementUnits)
        outputStream.write_unsigned_byte(self.fuelType)
        outputStream.write_unsigned_byte(self.fuelLocation)
        outputStream.write_unsigned_byte(self.padding)

    def parse(self, inputStream):
        """Parse a message. This may recursively call embedded objects."""
        self.fuelQuantity = inputStream.read_unsigned_int()
        self.fuelMeasurementUnits = inputStream.read_unsigned_byte()
        self.fuelType = inputStream.read_unsigned_byte()
        self.fuelLocation = inputStream.read_unsigned_byte()
        self.padding = inputStream.read_unsigned_byte()


class Sensor:
    """Section 6.2.77

    An entity's sensor information.
    """

    def __init__(self,
                 sensorTypeSource: enum8 = 0,  # [UID 414]
                 sensorOnOffStatus: enum8 = 0,  # [UID 331]
                 sensorType: enum16 = 0,  # Depends on sensorTypeSource
                 station: enum32 = 0,    # [UID 57] (Annex I)
                 quantity: uint16 = 0):
        self.sensorTypeSource = sensorTypeSource
        """the source of the Sensor Type field"""
        self.sensorOnOffStatus = sensorOnOffStatus
        """the on/off status of the sensor"""
        self.sensorType = sensorType
        """the sensor type and shall be represented by a 16-bit enumeration."""
        self.station = station
        """the station to which the sensor is assigned. A zero value shall indicate that this Sensor record is not associated with any particular station and represents the total quantity of this sensor for this entity. If this field is non-zero, it shall either reference an attached part or an articulated part"""
        self.quantity = quantity
        """quantity of the sensor"""
        self.padding: uint16 = 0

    def serialize(self, outputStream):
        """serialize the class"""
        outputStream.write_unsigned_byte(self.sensorTypeSource)
        outputStream.write_unsigned_byte(self.sensorOnOffStatus)
        outputStream.write_unsigned_short(self.sensorType)
        outputStream.write_unsigned_int(self.station)
        outputStream.write_unsigned_short(self.quantity)
        outputStream.write_unsigned_short(self.padding)

    def parse(self, inputStream):
        """Parse a message. This may recursively call embedded objects."""
        self.sensorTypeSource = inputStream.read_unsigned_byte()
        self.sensorOnOffStatus = inputStream.read_unsigned_byte()
        self.sensorType = inputStream.read_unsigned_short()
        self.station = inputStream.read_unsigned_int()
        self.quantity = inputStream.read_unsigned_short()
        self.padding = inputStream.read_unsigned_short()


class MunitionReload:
    """Section 6.2.61
    
    Indicate weapons (munitions) previously communicated via the Munition
    record.
    """

    def __init__(self,
                 munitionType: "EntityType | None" = None,
                 station: enum32 = 0,  # [UID 57] (Annex I)
                 standardQuantity: uint16 = 0,
                 maximumQuantity: uint16 = 0,
                 standardQuantityReloadTime: uint32 = 0,  # in simulation sec
                 maximumQuantityReloadTime: uint32 = 0):  # in simulation sec
        # TODO: validate munitionType.entityKind == 2
        self.munitionType = munitionType or EntityType()
        """This field shall identify the entity type of the munition. See section 6.2.30."""
        self.station = station
        """the station or launcher to which the munition is assigned. See Annex I"""
        self.standardQuantity = standardQuantity
        """the standard quantity of this munition type normally loaded at this station/launcher if a station/launcher is specified."""
        self.maximumQuantity = maximumQuantity
        """the maximum quantity of this munition type that this station/launcher is capable of holding when a station/launcher is specified"""
        self.standardQuantityReloadTime = standardQuantityReloadTime
        """numer of seconds of sim time required to reload the std qty"""
        self.maximumQuantityReloadTime = maximumQuantityReloadTime
        """the number of seconds of sim time required to reload the max possible quantity"""

    def serialize(self, outputStream):
        """serialize the class"""
        self.munitionType.serialize(outputStream)
        outputStream.write_unsigned_int(self.station)
        outputStream.write_unsigned_short(self.standardQuantity)
        outputStream.write_unsigned_short(self.maximumQuantity)
        outputStream.write_unsigned_int(self.standardQuantityReloadTime)
        outputStream.write_unsigned_int(self.maximumQuantityReloadTime)

    def parse(self, inputStream):
        """Parse a message. This may recursively call embedded objects."""
        self.munitionType.parse(inputStream)
        self.station = inputStream.read_unsigned_int()
        self.standardQuantity = inputStream.read_unsigned_short()
        self.maximumQuantity = inputStream.read_unsigned_short()
        self.standardQuantityReloadTime = inputStream.read_unsigned_int()
        self.maximumQuantityReloadTime = inputStream.read_unsigned_int()


class StorageFuelReload:
    """Section 6.2.85

    For each type or location of Storage Fuel, this record shall specify the
    type, location, fuel measurement units, reload quantity and maximum
    quantity for storage fuel either for the whole entity or a specific storage
    fuel location (tank).
    """

    def __init__(self,
                 standardQuantity: uint32 = 0,
                 maximumQuantity: uint32 = 0,
                 standardQuantityReloadTime: uint32 = 0,  # in simulation sec
                 maximumQuantityReloadTime: uint32 = 0,  # in simulation sec
                 fuelMeasurementUnits: enum8 = 0,  # [UID 328]
                 fuelType: enum8 = 0,  # [UID 413]
                 fuelLocation: enum8 = 0):  # [UID 329]
        self.standardQuantity = standardQuantity
        """the standard quantity of this fuel type normally loaded at this station/launcher if a station/launcher is specified. If the Station/Launcher field is set to zero, then this is the total quantity of this fuel type that would be present in a standard reload of all applicable stations/launchers associated with this entity."""
        self.maximumQuantity = maximumQuantity
        """the maximum quantity of this fuel type that this station/launcher is capable of holding when a station/launcher is specified. This would be the value used when a maximum reload was desired to be set for this station/launcher. If the Station/launcher field is set to zero, then this is the maximum quantity of this fuel type that would be present on this entity at all stations/launchers that can accept this fuel type."""
        self.standardQuantityReloadTime = standardQuantityReloadTime
        """the seconds normally required to reload the standard quantity of this fuel type at this specific station/launcher. When the Station/Launcher field is set to zero, this shall be the time it takes to perform a standard quantity reload of this fuel type at all applicable stations/launchers for this entity."""
        self.maximumQuantityReloadTime = maximumQuantityReloadTime
        """the seconds normally required to reload the maximum possible quantity of this fuel type at this station/launcher. When the Station/Launcher field is set to zero, this shall be the time it takes to perform a maximum quantity load/reload of this fuel type at all applicable stations/launchers for this entity."""
        self.fuelMeasurementUnits = fuelMeasurementUnits
        """the fuel measurement units. Enumeration"""
        self.fuelType = fuelType
        """Fuel type. Enumeration"""
        self.fuelLocation = fuelLocation
        """Location of fuel as related to entity. See section 14 of EBV document"""
        self.padding: uint8 = 0

    def serialize(self, outputStream):
        """serialize the class"""
        outputStream.write_unsigned_int(self.standardQuantity)
        outputStream.write_unsigned_int(self.maximumQuantity)
        outputStream.write_unsigned_byte(self.standardQuantityReloadTime)
        outputStream.write_unsigned_byte(self.maximumQuantityReloadTime)
        outputStream.write_unsigned_byte(self.fuelMeasurementUnits)
        outputStream.write_unsigned_byte(self.fuelType)
        outputStream.write_unsigned_byte(self.fuelLocation)
        outputStream.write_unsigned_byte(self.padding)

    def parse(self, inputStream):
        """Parse a message. This may recursively call embedded objects."""
        self.standardQuantity = inputStream.read_unsigned_int()
        self.maximumQuantity = inputStream.read_unsigned_int()
        self.standardQuantityReloadTime = inputStream.read_unsigned_byte()
        self.maximumQuantityReloadTime = inputStream.read_unsigned_byte()
        self.fuelMeasurementUnits = inputStream.read_unsigned_byte()
        self.fuelType = inputStream.read_unsigned_byte()
        self.fuelLocation = inputStream.read_unsigned_byte()
        self.padding = inputStream.read_unsigned_byte()


class ExpendableReload:
    """Section 6.2.37
    
    An entity's expendable (chaff, flares, etc) information.
    """

    def __init__(self,
                 expendable: "EntityType | None" = None,
                 station: enum32 = 0,  # [UID 57] (Annex I)
                 standardQuantity: uint16 = 0,
                 maximumQuantity: uint16 = 0,
                 standardQuantityReloadTime: uint32 = 0,  # in simulation sec
                 maximumQuantityReloadTime: uint32 = 0):  # in simulation sec
        # TODO: validate expendable.entityKind
        self.expendable = expendable or EntityType()
        """Type of expendable"""
        self.station = station
        self.standardQuantity = standardQuantity
        self.maximumQuantity = maximumQuantity
        self.standardQuantityReloadTime = standardQuantityReloadTime
        self.maximumQuantityReloadTime = maximumQuantityReloadTime

    def serialize(self, outputStream):
        """serialize the class"""
        self.expendable.serialize(outputStream)
        outputStream.write_unsigned_int(self.station)
        outputStream.write_unsigned_short(self.standardQuantity)
        outputStream.write_unsigned_short(self.maximumQuantity)
        outputStream.write_unsigned_int(self.standardQuantityReloadTime)
        outputStream.write_unsigned_int(self.maximumQuantityReloadTime)

    def parse(self, inputStream):
        """Parse a message. This may recursively call embedded objects."""
        self.expendable.parse(inputStream)
        self.station = inputStream.read_unsigned_int()
        self.standardQuantity = inputStream.read_unsigned_short()
        self.maximumQuantity = inputStream.read_unsigned_short()
        self.standardQuantityReloadTime = inputStream.read_unsigned_int()
        self.maximumQuantityReloadTime = inputStream.read_unsigned_int()


class EntityIdentifier:
    """Section 6.2.28

    Entity Identifier. Unique ID for entities in the world. Consists of a
    simulation address and a entity number.
    """

    def __init__(self,
                 simulationAddress: "SimulationAddress | None" = None,
                 entityNumber: uint16 = 0):
        self.simulationAddress = simulationAddress or SimulationAddress()
        """Site and application IDs"""
        self.entityNumber = entityNumber
        """Entity number"""

    def serialize(self, outputStream):
        """serialize the class"""
        self.simulationAddress.serialize(outputStream)
        outputStream.write_unsigned_short(self.entityNumber)

    def parse(self, inputStream):
        """Parse a message. This may recursively call embedded objects."""
        self.simulationAddress.parse(inputStream)
        self.entityNumber = inputStream.read_unsigned_short()


class DirectedEnergyTargetEnergyDeposition:
    """Section 6.2.20.4

    DE energy deposition properties for a target entity.
    """

    def __init__(self,
                 targetEntityID: "EntityIdentifier | None" = None,
                 peakIrradiance: float32 = 0.0):  # in W/m^2
        self.targetEntityID = targetEntityID or EntityID()
        """Unique ID of the target entity."""
        self.padding: uint16 = 0
        self.peakIrradiance = peakIrradiance
        """Peak irrandiance"""

    def serialize(self, outputStream):
        """serialize the class"""
        self.targetEntityID.serialize(outputStream)
        outputStream.write_unsigned_short(self.padding)
        outputStream.write_float(self.peakIrradiance)

    def parse(self, inputStream):
        """Parse a message. This may recursively call embedded objects."""
        self.targetEntityID.parse(inputStream)
        self.padding = inputStream.read_unsigned_short()
        self.peakIrradiance = inputStream.read_float()


class EntityID:
    """more laconically named EntityIdentifier"""

    def __init__(self, siteID=0, applicationID=0, entityID=0):
        self.siteID = siteID
        """Site ID"""
        self.applicationID = applicationID
        """application number ID"""
        self.entityID = entityID
        """Entity number ID"""

    def serialize(self, outputStream):
        """serialize the class"""
        outputStream.write_unsigned_short(self.siteID)
        outputStream.write_unsigned_short(self.applicationID)
        outputStream.write_unsigned_short(self.entityID)

    def parse(self, inputStream):
        """Parse a message. This may recursively call embedded objects."""

        self.siteID = inputStream.read_unsigned_short()
        self.applicationID = inputStream.read_unsigned_short()
        self.entityID = inputStream.read_unsigned_short()


class EngineFuelReload:
    """For each type or location of engine fuel, this record specifies the type, location, fuel measurement units, and reload quantity and maximum quantity. Section 6.2.25."""

    def __init__(self,
                 standardQuantity=0,
                 maximumQuantity=0,
                 standardQuantityReloadTime=0,
                 maximumQuantityReloadTime=0,
                 fuelMeasurementUnits=0,
                 fuelLocation=0):
        self.standardQuantity = standardQuantity
        """standard quantity of fuel loaded"""
        self.maximumQuantity = maximumQuantity
        """maximum quantity of fuel loaded"""
        self.standardQuantityReloadTime = standardQuantityReloadTime
        """seconds normally required to to reload standard qty"""
        self.maximumQuantityReloadTime = maximumQuantityReloadTime
        """seconds normally required to to reload maximum qty"""
        self.fuelMeasurmentUnits = fuelMeasurementUnits
        """Units of measure"""
        self.fuelLocation = fuelLocation
        """fuel  location as related to the entity"""
        self.padding = 0

    def serialize(self, outputStream):
        """serialize the class"""
        outputStream.write_unsigned_int(self.standardQuantity)
        outputStream.write_unsigned_int(self.maximumQuantity)
        outputStream.write_unsigned_int(self.standardQuantityReloadTime)
        outputStream.write_unsigned_int(self.maximumQuantityReloadTime)
        outputStream.write_unsigned_byte(self.fuelMeasurmentUnits)
        outputStream.write_unsigned_byte(self.fuelLocation)
        outputStream.write_unsigned_byte(self.padding)

    def parse(self, inputStream):
        """Parse a message. This may recursively call embedded objects."""

        self.standardQuantity = inputStream.read_unsigned_int()
        self.maximumQuantity = inputStream.read_unsigned_int()
        self.standardQuantityReloadTime = inputStream.read_unsigned_int()
        self.maximumQuantityReloadTime = inputStream.read_unsigned_int()
        self.fuelMeasurmentUnits = inputStream.read_unsigned_byte()
        self.fuelLocation = inputStream.read_unsigned_byte()
        self.padding = inputStream.read_unsigned_byte()


class UnattachedIdentifier:
    """Section 6.2.91
    
    The unique designation of one or more unattached radios in an event or
    exercise.
    """

    def __init__(self,
                 simulationAddress: "SimulationAddress | None" = None,
                 referenceNumber: uint16 = 0):
        self.simulationAddress = simulationAddress or SimulationAddress()
        """See 6.2.79"""
        self.referenceNumber = referenceNumber
        """Reference number"""

    def serialize(self, outputStream):
        """serialize the class"""
        self.simulationAddress.serialize(outputStream)
        outputStream.write_unsigned_short(self.referenceNumber)

    def parse(self, inputStream):
        """Parse a message. This may recursively call embedded objects."""
        self.simulationAddress.parse(inputStream)
        self.referenceNumber = inputStream.read_unsigned_short()


class EntityTypeVP:
    """Section 6.2.94.5
    
    Association or disassociation of two entities.
    """
    recordType: enum8 = 3  # [UID 56]

    def __init__(self,
                 changeIndicator: enum8 = 0,
                 entityType: "EntityType | None" = None):
        """the identification of the Variable Parameter record. Enumeration from EBV"""
        self.changeIndicator = changeIndicator  # [UID 320]
        """Indicates if this VP has changed since last issuance"""
        self.entityType = entityType or EntityType()  # 64 bits
        self.padding: uint16 = 0
        self.padding1: uint32 = 0

    def serialize(self, outputStream):
        """serialize the class"""
        outputStream.write_unsigned_byte(self.recordType)
        outputStream.write_unsigned_byte(self.changeIndicator)
        self.entityType.serialize(outputStream)
        outputStream.write_unsigned_short(self.padding)
        outputStream.write_unsigned_int(self.padding1)

    def parse(self, inputStream):
        """Parse a message. This may recursively call embedded objects."""
        self.recordType = inputStream.read_unsigned_byte()
        self.changeIndicator = inputStream.read_unsigned_byte()
        self.entityType.parse(inputStream)
        self.padding = inputStream.read_unsigned_short()
        self.padding1 = inputStream.read_unsigned_int()


class BeamStatus:
    """Section 6.2.12

    Information related to the status of a beam. This is contained in the beam
    status field of the electromagnetic emission PDU. The first bit determines
    whether the beam is active (0) or deactivated (1).
    """

    def __init__(self, beamState: struct8 = 0):
        self.beamState = beamState
        """First bit zero means beam is active, first bit = 1 means deactivated. The rest is padding."""

    def serialize(self, outputStream):
        """serialize the class"""
        outputStream.write_unsigned_byte(self.beamState)

    def parse(self, inputStream):
        """Parse a message. This may recursively call embedded objects."""
        self.beamState = inputStream.read_unsigned_byte()


class EnvironmentGeneral:
    """Section 6.2.31

    Information about a geometry, a state associated with a geometry, a
    bounding volume, or an associated entity ID.
    NOTE: this class requires hand coding.
    """

    def __init__(self,
                 environmentType: enum32 = 0,  # [UID 250]
                 length: uint16=0,
                 index: uint8 = 0,
                 geometry=None):
        self.environmentType = environmentType
        """Record type"""
        self.length = length
        """length, in bits"""
        self.index = index
        """Identify the sequentially numbered record index"""
        self.padding = 0
        self.geometry = geometry
        """Geometry or state record"""
        self.padding2 = 0
        """padding to bring the total size up to a 64 bit boundry"""

    def serialize(self, outputStream):
        """serialize the class"""
        outputStream.write_unsigned_int(self.environmentType)
        outputStream.write_unsigned_byte(self.length)
        outputStream.write_unsigned_byte(self.index)
        outputStream.write_unsigned_byte(self.padding1)
        outputStream.write_unsigned_byte(self.geometry)
        outputStream.write_unsigned_byte(self.padding2)

    def parse(self, inputStream):
        """Parse a message. This may recursively call embedded objects."""
        self.environmentType = inputStream.read_unsigned_int()
        self.length = inputStream.read_unsigned_byte()
        self.index = inputStream.read_unsigned_byte()
        self.padding1 = inputStream.read_unsigned_byte()
        self.geometry = inputStream.read_unsigned_byte()
        self.padding2 = inputStream.read_unsigned_byte()


class Vector3Double:
    """Section 6.2.97

    Three double precision floating point values, x, y, and z.
    Used for world coordinates.
    """

    def __init__(self, x: float32 = 0.0, y: float32 = 0.0, z: float32 = 0.0):
        self.x = x
        """X value"""
        self.y = y
        """y Value"""
        self.z = z
        """Z value"""

    def serialize(self, outputStream):
        """serialize the class"""
        outputStream.write_double(self.x)
        outputStream.write_double(self.y)
        outputStream.write_double(self.z)

    def parse(self, inputStream):
        """Parse a message. This may recursively call embedded objects."""
        self.x = inputStream.read_double()
        self.y = inputStream.read_double()
        self.z = inputStream.read_double()


class GridAxis:
    """Section 6.2.41

    Grid axis record for fixed data.
    """

    def __init__(self,
                 domainInitialXi: float64 = 0.0,
                 domainFinalXi: float64 = 0.0,
                 domainPointsXi: uint16 = 0,
                 interleafFactor: uint8 = 0,
                 axisType: enum8 = 0,  # [UID 377]
                 numberOfPointsOnXiAxis: uint16 = 0,
                 initialIndex: uint16 = 0):
        self.domainInitialXi = domainInitialXi
        """coordinate of the grid origin or initial value"""
        self.domainFinalXi = domainFinalXi
        """coordinate of the endpoint or final value"""
        self.domainPointsXi = domainPointsXi
        """The number of grid points along the Xi domain axis for the enviornmental state data"""
        self.interleafFactor = interleafFactor
        """interleaf factor along the domain axis."""
        self.axisType = axisType
        """type of grid axis"""
        self.numberOfPointsOnXiAxis = numberOfPointsOnXiAxis
        """Number of grid locations along Xi axis"""
        self.initialIndex = initialIndex
        """initial grid point for the current pdu"""

    def serialize(self, outputStream):
        """serialize the class"""
        outputStream.write_double(self.domainInitialXi)
        outputStream.write_double(self.domainFinalXi)
        outputStream.write_unsigned_short(self.domainPointsXi)
        outputStream.write_unsigned_byte(self.interleafFactor)
        outputStream.write_unsigned_byte(self.axisType)
        outputStream.write_unsigned_short(self.numberOfPointsOnXiAxis)
        outputStream.write_unsigned_short(self.initialIndex)

    def parse(self, inputStream):
        """Parse a message. This may recursively call embedded objects."""
        self.domainInitialXi = inputStream.read_double()
        self.domainFinalXi = inputStream.read_double()
        self.domainPointsXi = inputStream.read_unsigned_short()
        self.interleafFactor = inputStream.read_unsigned_byte()
        self.axisType = inputStream.read_unsigned_byte()
        self.numberOfPointsOnXiAxis = inputStream.read_unsigned_short()
        self.initialIndex = inputStream.read_unsigned_short()


class RecordSpecification:
    """Section 6.2.73

    This record shall specify the number of record sets contained in the
    Record Specification record and the record details.
    """

    def __init__(self,
                 recordSets: list["RecordSpecificationElement"] | None = None):
        self.recordSets = recordSets or []
        """variable length list record specifications."""

    @property
    def numberOfRecordSets(self) -> uint32:
        return len(self.recordSets)

    def serialize(self, outputStream):
        """serialize the class"""
        outputStream.write_unsigned_int(self.numberOfRecordSets)
        for anObj in self.recordSets:
            anObj.serialize(outputStream)

    def parse(self, inputStream):
        """Parse a message. This may recursively call embedded objects."""
        numberOfRecordSets = inputStream.read_unsigned_int()
        for idx in range(0, numberOfRecordSets):
            element = null()
            element.parse(inputStream)
            self.recordSets.append(element)


class VariableDatum:
    """Section 6.2.93

    The variable datum type, the datum length, and the value for that variable
    datum type. NOT COMPLETE.
    """

    def __init__(self,
                 variableDatumID: enum32 = 0,  # [UID 66] Variable Record Type
                 variableDatumLength: uint32 = 0,
                 variableData=None):  # depends on variableDatumID
        self.variableDatumID = variableDatumID
        """Type of variable datum to be transmitted. 32 bit enumeration defined in EBV"""
        self.variableDatumLength = variableDatumLength
        """Length, IN BITS, of the variable datum."""
        self.variableData = variableData or []
        """Variable datum. This can be any number of bits long, depending on the datum."""

    def datumPaddingSizeInBits(self):
        padding = 0
        remainder = self.variableDatumLength % 64
        if remainder != 0:
            padding = 64 - remainder
        return padding

    def serialize(self, outputStream):
        """serialize the class"""
        outputStream.write_unsigned_int(self.variableDatumID)
        outputStream.write_unsigned_int(self.variableDatumLength)
        for x in range(self.variableDatumLength // 8):  # length is in bits
            outputStream.write_unsigned_byte(self.variableData[x])

        #send padding
        for x in range(self.datumPaddingSizeInBits() // 8):
            outputStream.write_unsigned_byte(0)

    def parse(self, inputStream):
        """Parse a message. This may recursively call embedded objects."""
        self.variableDatumID = inputStream.read_unsigned_int()
        self.variableDatumLength = inputStream.read_unsigned_int()
        for x in range(self.variableDatumLength // 8):  # length is in bits
            self.variableData.append(inputStream.read_unsigned_byte())

        # Skip over padding
        # "This field shall be padded at the end to make the length a multiple of 64-bits."
        for x in range(self.datumPaddingSizeInBits() // 8):
            inputStream.read_unsigned_byte()


class EventIdentifierLiveEntity:
    """Section 6.2.34

    Identifies an event in the world. Use this format for ONLY the
    LiveEntityPdu.
    """

    def __init__(self,
                 siteNumber: uint8 = 0,
                 applicationNumber: uint8 = 0,
                 eventNumber: uint16 = 0):
        self.siteNumber = siteNumber
        self.applicationNumber = applicationNumber
        self.eventNumber = eventNumber

    def serialize(self, outputStream):
        """serialize the class"""
        outputStream.write_unsigned_byte(self.siteNumber)
        outputStream.write_unsigned_byte(self.applicationNumber)
        outputStream.write_unsigned_short(self.eventNumber)

    def parse(self, inputStream):
        """Parse a message. This may recursively call embedded objects."""
        self.siteNumber = inputStream.read_unsigned_byte()
        self.applicationNumber = inputStream.read_unsigned_byte()
        self.eventNumber = inputStream.read_unsigned_short()


class PduHeader:
    """Section 6.2.66
    
    Not used. The PDU Header Record is directly incorporated into the PDU class.
    Does not apply to Live Entity PDUs. Here for completeness only.
    """

    def __init__(self,
                 protocolVersion: enum8 = 7,  # [UID 3]
                 exerciseID=0,  # Exercise ID (6.2.34)
                 pduType: enum8 = 0,  # [UID 4]
                 protocolFamily: enum8 = 0,  # [UID 5]
                 timestamp: uint32 = 0,  # (See 6.2.88)
                 pduLength: uint16 = 0,  # in bytes
                 pduStatus: struct8 = b'0'):  # (See 6.2.67)
        self.protocolVersion = protocolVersion
        """The version of the protocol. 5=DIS-1995, 6=DIS-1998, 7=DIS-2009."""
        self.exerciseID = exerciseID
        """Exercise ID"""
        self.pduType = pduType
        """Type of pdu, unique for each PDU class"""
        self.protocolFamily = protocolFamily
        """value that refers to the protocol family, eg SimulationManagement, etc"""
        self.timestamp = timestamp
        """Timestamp value"""
        self.pduLength = pduLength
        """Length, in bytes, of the PDU. Changed name from length to avoid use of Hibernate QL reserved word."""
        self.pduStatus = pduStatus
        """PDU Status Record. Described in 6.2.67. This field is not present in earlier DIS versions"""
        self.padding: uint8 = 0

    def serialize(self, outputStream):
        """serialize the class"""
        outputStream.write_unsigned_byte(self.protocolVersion)
        outputStream.write_unsigned_byte(self.exerciseID)
        outputStream.write_unsigned_byte(self.pduType)
        outputStream.write_unsigned_byte(self.protocolFamily)
        outputStream.write_unsigned_int(self.timestamp)
        outputStream.write_unsigned_byte(self.pduLength)
        outputStream.write_unsigned_short(self.pduStatus)
        outputStream.write_unsigned_byte(self.padding)

    def parse(self, inputStream):
        """Parse a message. This may recursively call embedded objects."""
        self.protocolVersion = inputStream.read_unsigned_byte()
        self.exerciseID = inputStream.read_unsigned_byte()
        self.pduType = inputStream.read_unsigned_byte()
        self.protocolFamily = inputStream.read_unsigned_byte()
        self.timestamp = inputStream.read_unsigned_int()
        self.pduLength = inputStream.read_unsigned_byte()
        self.pduStatus = inputStream.read_unsigned_short()
        self.padding = inputStream.read_unsigned_byte()


class PduSuperclass:
    """Section 7.2.2
    
    The superclass for all PDUs, including classic and Live Entity (LE) PDUs.
    This incorporates the PduHeader record.
    """

    def __init__(self,
                 protocolVersion: enum8 = 7,  # [UID 3]
                 exerciseID=0,  # Exercise ID (6.2.34)
                 pduType: enum8 = 0,  # [UID 4]
                 protocolFamily: enum8 = 0,  # [UID 5]
                 timestamp: uint32 = 0,  # (See 6.2.88)
                 pduLength: uint16 = 0):  # in bytes
        self.protocolVersion = protocolVersion
        """The version of the protocol. 5=DIS-1995, 6=DIS-1998, 7=DIS-2009."""
        self.exerciseID = exerciseID
        """Exercise ID"""
        self.pduType = pduType
        """Type of pdu, unique for each PDU class"""
        self.protocolFamily = protocolFamily
        """value that refers to the protocol family, eg SimulationManagement, et"""
        self.timestamp = timestamp
        """Timestamp value"""
        self.length = pduLength
        """Length, in bytes, of the PDU"""

    def serialize(self, outputStream):
        """serialize the class"""
        outputStream.write_unsigned_byte(self.protocolVersion)
        outputStream.write_unsigned_byte(self.exerciseID)
        outputStream.write_unsigned_byte(self.pduType)
        outputStream.write_unsigned_byte(self.protocolFamily)
        outputStream.write_unsigned_int(self.timestamp)
        outputStream.write_unsigned_short(self.length)

    def parse(self, inputStream):
        """Parse a message. This may recursively call embedded objects."""
        self.protocolVersion = inputStream.read_unsigned_byte()
        self.exerciseID = inputStream.read_unsigned_byte()
        self.pduType = inputStream.read_unsigned_byte()
        self.protocolFamily = inputStream.read_unsigned_byte()
        self.timestamp = inputStream.read_unsigned_int()
        self.length = inputStream.read_unsigned_short()


class CommunicationsNodeID:
    """Section 6.2.48.4

    Identity of a communications node.
    """

    def __init__(self,
                 entityID: "EntityIdentifier | None" = None,
                 elementID: uint16 = 0):
        self.entityID = entityID or EntityIdentifier()
        self.elementID = elementID

    def serialize(self, outputStream):
        """serialize the class"""
        self.entityID.serialize(outputStream)
        outputStream.write_unsigned_short(self.elementID)

    def parse(self, inputStream):
        """Parse a message. This may recursively call embedded objects."""
        self.entityID.parse(inputStream)
        self.elementID = inputStream.read_unsigned_short()


class ExpendableDescriptor:
    """Section 6.2.19.4

    Burst of chaff or expendable device.
    """

    def __init__(self, expendableType: "EntityType | None" = None):  # (See 6.2.30)
        self.expendableType = expendableType or EntityType()
        """Type of the object that exploded"""
        self.padding: uint64 = 0

    def serialize(self, outputStream):
        """serialize the class"""
        self.expendableType.serialize(outputStream)
        outputStream.write_long(self.padding)

    def parse(self, inputStream):
        """Parse a message. This may recursively call embedded objects."""
        self.expendableType.parse(inputStream)
        self.padding = inputStream.read_long()


class PropulsionSystemData:
    """Section 6.2.68

    Contains information describing the propulsion systems of the entity.
    This information shall be provided for each active propulsion system
    defined.
    """

    def __init__(self,
                 powerSetting: float32 = 0.0,  # normalized value for throttle (Table 25)
                 engineRpm: float32 = 0.0):  # in RPM
        self.powerSetting = powerSetting
        """powerSetting"""
        self.engineRpm = engineRpm
        """engine RPMs"""

    def serialize(self, outputStream):
        """serialize the class"""
        outputStream.write_float(self.powerSetting)
        outputStream.write_float(self.engineRpm)

    def parse(self, inputStream):
        """Parse a message. This may recursively call embedded objects."""
        self.powerSetting = inputStream.read_float()
        self.engineRpm = inputStream.read_float()


class LiveEntityIdentifier:
    """Section 6.2.53

    The unique designation of each entity in an event or exercise that is
    contained in a Live Entity PDU.
    """

    def __init__(self,
                 liveSimulationAddress: "LiveSimulationAddress | None" = None,
                 entityNumber: uint16 = 0):
        self.liveSimulationAddress = (liveSimulationAddress
                                      or LiveSimulationAddress())
        """Live Simulation Address record (see 6.2.54)"""
        self.entityNumber = entityNumber
        """Live entity number"""

    def serialize(self, outputStream):
        """serialize the class"""
        self.liveSimulationAddress.serialize(outputStream)
        outputStream.write_unsigned_short(self.entityNumber)

    def parse(self, inputStream):
        """Parse a message. This may recursively call embedded objects."""
        self.liveSimulationAddress.parse(inputStream)
        self.entityNumber = inputStream.read_unsigned_short()


class SeparationVP:
    """Section 6.2.94.6

    Physical separation of an entity from another entity.
    """
    recordType: enum8 = 2  # [UID 56]

    def __init__(self,
                 reasonForSeparation: enum8 = 0,  # [UID 282]
                 preEntityIndicator: enum8 = 0,  # [UID 283]
                 parentEntityID: "EntityID | None" = None,
                 stationLocation: "NamedLocationIdentification | None" = None):
        self.reasonForSeparation = reasonForSeparation
        """Reason for separation. EBV"""
        self.preEntityIndicator = preEntityIndicator
        """Whether the entity existed prior to separation EBV"""
        self.padding1: uint8 = 0
        self.parentEntityID = parentEntityID or EntityID()
        """ID of parent"""
        self.padding2: uint16 = 0
        self.stationLocation = stationLocation or NamedLocationIdentification()
        """Station separated from"""

    def serialize(self, outputStream):
        """serialize the class"""
        outputStream.write_unsigned_byte(self.recordType)
        outputStream.write_unsigned_byte(self.reasonForSeparation)
        outputStream.write_unsigned_byte(self.preEntityIndicator)
        outputStream.write_unsigned_byte(self.padding1)
        self.parentEntityID.serialize(outputStream)
        outputStream.write_unsigned_short(self.padding2)
        outputStream.write_unsigned_int(self.stationLocation)

    def parse(self, inputStream):
        """Parse a message. This may recursively call embedded objects."""
        self.recordType = inputStream.read_unsigned_byte()  # TODO: validate
        self.reasonForSeparation = inputStream.read_unsigned_byte()
        self.preEntityIndicator = inputStream.read_unsigned_byte()
        self.padding1 = inputStream.read_unsigned_byte()
        self.parentEntityID.parse(inputStream)
        self.padding2 = inputStream.read_unsigned_short()
        self.stationLocation = inputStream.read_unsigned_int()


class EmitterSystem:
    """Section 6.2.23

    This field shall specify information about a particular emitter system.
    """

    def __init__(self,
                 emitterName: enum16 = 0,  # [UID 75]
                 emitterFunction: enum8 = 0,  # [UID 76]
                 emitterIDNumber: uint8 = 0):
        self.emitterName = emitterName
        self.emitterFunction = emitterFunction
        self.emitterIDNumber = emitterIDNumber

    def serialize(self, outputStream):
        """serialize the class"""
        outputStream.write_unsigned_short(self.emitterName)
        outputStream.write_unsigned_byte(self.emitterFunction)
        outputStream.write_unsigned_byte(self.emitterIDNumber)

    def parse(self, inputStream):
        """Parse a message. This may recursively call embedded objects."""
        self.emitterName = inputStream.read_unsigned_short()
        self.emitterFunction = inputStream.read_unsigned_byte()
        self.emitterIDNumber = inputStream.read_unsigned_byte()


class PduStatus:
    """Section 6.2.67

    PDU Status. These are a series of bit fields. Represented here as just
    a byte.
    """

    def __init__(self, pduStatus: struct8 = b'0'):
        self.pduStatus = pduStatus
        """Bit fields. The semantics of the bit fields depend on the PDU type"""

    def serialize(self, outputStream):
        """serialize the class"""
        outputStream.write_unsigned_byte(self.pduStatus)

    def parse(self, inputStream):
        """Parse a message. This may recursively call embedded objects."""
        self.pduStatus = inputStream.read_unsigned_byte()


class LiveEntityPdu(PduSuperclass):
    """Section 9.3.2

    The live entity PDUs have a header with some different field names, but the
    same length.
    """

    def __init__(self, subprotocolNumber: enum8 = 0):  # [UID 417]
        super(LiveEntityPdu, self).__init__()
        self.subprotocolNumber = subprotocolNumber
        """Subprotocol used to decode the PDU. Section 13 of EBV."""
        self.padding = 0
        """zero-filled array of padding; padded to same length as PduHeader"""

    def serialize(self, outputStream):
        """serialize the class"""
        super(LiveEntityPdu, self).serialize(outputStream)
        outputStream.write_unsigned_short(self.subprotocolNumber)
        outputStream.write_unsigned_byte(self.padding)

    def parse(self, inputStream):
        """Parse a message. This may recursively call embedded objects."""
        super(LiveEntityPdu, self).parse(inputStream)
        self.subprotocolNumber = inputStream.read_unsigned_short()
        self.padding = inputStream.read_unsigned_byte()


class Pdu(PduSuperclass):
    """Adds some fields to the the classic PDU"""

    def __init__(self, pduStatus: "PduStatus | None" = None):  # (See 6.2.67)
        super(Pdu, self).__init__()
        self.pduStatus = pduStatus or PduStatus()
        """PDU Status Record. Described in 6.2.67. This field is not present in earlier DIS versions"""
        self.padding: uint8 = 0
        """zero-filled array of padding"""

    def serialize(self, outputStream):
        """serialize the class"""
        super(Pdu, self).serialize(outputStream)
        outputStream.write_unsigned_byte(self.pduStatus)
        outputStream.write_unsigned_byte(self.padding)

    def parse(self, inputStream):
        """Parse a message. This may recursively call embedded objects."""
        super(Pdu, self).parse(inputStream)
        self.pduStatus = inputStream.read_unsigned_byte()
        self.padding = inputStream.read_unsigned_byte()


class EntityInformationFamilyPdu(Pdu):
    """Section 5.3.3.

    Common superclass for EntityState, Collision, collision-elastic, and
    entity state update PDUs. This should be abstract. COMPLETE
    """
    protocolFamily: enum8 = 1  # [UID 5]

    def __init__(self):
        super(EntityInformationFamilyPdu, self).__init__()

    def serialize(self, outputStream):
        """serialize the class"""
        super(EntityInformationFamilyPdu, self).serialize(outputStream)

    def parse(self, inputStream):
        """Parse a message. This may recursively call embedded objects."""
        super(EntityInformationFamilyPdu, self).parse(inputStream)


class LogisticsFamilyPdu(Pdu):
    """Section 7.4

    Abstract superclass for logistics PDUs. COMPLETE
    """
    protocolFamily: enum8 = 3  # [UID 5]

    def __init__(self):
        super(LogisticsFamilyPdu, self).__init__()

    def serialize(self, outputStream):
        """serialize the class"""
        super(LogisticsFamilyPdu, self).serialize(outputStream)

    def parse(self, inputStream):
        """Parse a message. This may recursively call embedded objects."""
        super(LogisticsFamilyPdu, self).parse(inputStream)


class EntityStateUpdatePdu(EntityInformationFamilyPdu):
    """Section 7.2.5
    
    Nonstatic information about a particular entity may be communicated by
    issuing an Entity State Update PDU. COMPLETE
    """
    pduType: enum8 = 67  # [UID 4]

    def __init__(self,
                 entityID=None,
                 entityLinearVelocity: "Vector3Float | None" = None,
                 entityLocation: "Vector3Double | None" = None,
                 entityOrientation: "EulerAngles | None" = None,
                 entityAppearance: struct32 = b'0000',  # [UID 31-43]
                 variableParameters: list["VariableParameter"] | None = None):
        super(EntityStateUpdatePdu, self).__init__()
        self.entityID = entityID or EntityID()
        """This field shall identify the entity issuing the PDU, and shall be represented by an Entity Identifier record (see 6.2.28)."""
        self.padding1: uint8 = 0
        self.entityLinearVelocity = entityLinearVelocity or Vector3Float()
        """This field shall specify an entitys linear velocity. The coordinate system for an entitys linear velocity depends on the dead reckoning algorithm used. This field shall be represented by a Linear Velocity Vector record [see 6.2.95 item c)])."""
        self.entityLocation = entityLocation or Vector3Double()
        """This field shall specify an entitys physical location in the simulated world and shall be represented by a World Coordinates record (see 6.2.97)."""
        self.entityOrientation = entityOrientation or EulerAngles()
        """This field shall specify an entitys orientation and shall be represented by an Euler Angles record (see 6.2.33)."""
        self.entityAppearance = entityAppearance
        """This field shall specify the dynamic changes to the entity's appearance attributes. This field shall be represented by an Entity Appearance record (see 6.2.26)."""
        self.variableParameters = variableParameters or []
        """This field shall specify the parameter values for each Variable Parameter record that is included (see 6.2.93 and Annex I)."""

    @property
    def numberOfVariableParameters(self) -> uint8:
        return len(self.variableParameters)

    def serialize(self, outputStream):
        """serialize the class"""
        super(EntityStateUpdatePdu, self).serialize(outputStream)
        self.entityID.serialize(outputStream)
        outputStream.write_byte(self.padding1)
        outputStream.write_unsigned_byte(self.numberOfVariableParameters)
        self.entityLinearVelocity.serialize(outputStream)
        self.entityLocation.serialize(outputStream)
        self.entityOrientation.serialize(outputStream)
        outputStream.write_unsigned_int(self.entityAppearance)
        for anObj in self.variableParameters:
            anObj.serialize(outputStream)

    def parse(self, inputStream):
        """Parse a message. This may recursively call embedded objects."""
        super(EntityStateUpdatePdu, self).parse(inputStream)
        self.entityID.parse(inputStream)
        self.padding1 = inputStream.read_byte()
        numberOfVariableParameters = inputStream.read_unsigned_byte()
        self.entityLinearVelocity.parse(inputStream)
        self.entityLocation.parse(inputStream)
        self.entityOrientation.parse(inputStream)
        self.entityAppearance = inputStream.read_unsigned_int()
        for idx in range(0, numberOfVariableParameters):
            element = VariableParameter()
            element.parse(inputStream)
            self.variableParameters.append(element)


class ServiceRequestPdu(LogisticsFamilyPdu):
    """Section 7.4.2
    
    Service Request PDU shall be used to communicate information associated
    with one entity requesting a service from another). COMPLETE
    """
    pduType: enum8 = 5  # [UID 4]

    def __init__(self,
                 requestingEntityID: "EntityID | None" = None,
                 servicingEntityID: "EntityID | None" = None,
                 serviceTypeRequested: enum8 = 0,  # [UID 63]
                 supplies: list["SupplyQuantity"] | None = None):
        super(ServiceRequestPdu, self).__init__()
        self.requestingEntityID = requestingEntityID or EntityID()
        """Entity that is requesting service (see 6.2.28), Section 7.4.2"""
        self.servicingEntityID = servicingEntityID or EntityID()
        """Entity that is providing the service (see 6.2.28), Section 7.4.2"""
        self.serviceTypeRequested = serviceTypeRequested
        """Type of service requested, Section 7.4.2"""
        self.serviceRequestPadding = 0
        self.supplies = supplies or []

    @property
    def numberOfSupplyTypes(self) -> uint8:
        return len(self.supplies)

    def serialize(self, outputStream):
        """serialize the class"""
        super(ServiceRequestPdu, self).serialize(outputStream)
        self.requestingEntityID.serialize(outputStream)
        self.servicingEntityID.serialize(outputStream)
        outputStream.write_unsigned_byte(self.serviceTypeRequested)
        outputStream.write_unsigned_byte(self.numberOfSupplyTypes)
        outputStream.write_short(self.serviceRequestPadding)
        for anObj in self.supplies:
            anObj.serialize(outputStream)

    def parse(self, inputStream):
        """Parse a message. This may recursively call embedded objects."""
        super(ServiceRequestPdu, self).parse(inputStream)
        self.requestingEntityID.parse(inputStream)
        self.servicingEntityID.parse(inputStream)
        self.serviceTypeRequested = inputStream.read_unsigned_byte()
        numberOfSupplyTypes = inputStream.read_unsigned_byte()
        self.serviceRequestPadding = inputStream.read_short()
        for idx in range(0, numberOfSupplyTypes):
            element = SupplyQuantity()
            element.parse(inputStream)
            self.supplies.append(element)


class RepairCompletePdu(LogisticsFamilyPdu):
    """Section 7.4.6
    
    Service Request PDU is received and repair is complete. COMPLETE
    """
    pduType: enum8 = 9  # [UID 4]

    def __init__(self,
                 receivingEntityID: "EntityID | None" = None,
                 repairingEntityID: "EntityID | None" = None,
                 repair: enum16 = 0):  # [UID 64]
        super(RepairCompletePdu, self).__init__()
        self.receivingEntityID = receivingEntityID or EntityID()
        """Entity that is receiving service.  See 6.2.28"""
        self.repairingEntityID = repairingEntityID or EntityID()
        """Entity that is supplying.  See 6.2.28"""
        self.repair = repair
        """Enumeration for type of repair.  See 6.2.74"""
        self.padding4: uint16 = 0
        """padding, number prevents conflict with superclass ivar name"""

    def serialize(self, outputStream):
        """serialize the class"""
        super(RepairCompletePdu, self).serialize(outputStream)
        self.receivingEntityID.serialize(outputStream)
        self.repairingEntityID.serialize(outputStream)
        outputStream.write_unsigned_short(self.repair)
        outputStream.write_short(self.padding4)

    def parse(self, inputStream):
        """Parse a message. This may recursively call embedded objects."""
        super(RepairCompletePdu, self).parse(inputStream)
        self.receivingEntityID.parse(inputStream)
        self.repairingEntityID.parse(inputStream)
        self.repair = inputStream.read_unsigned_short()
        self.padding4 = inputStream.read_short()


class SyntheticEnvironmentFamilyPdu(Pdu):
    """Section 5.3.11
    
    Abstract superclass for synthetic environment PDUs.
    """
    protocolFamily: enum8 = 9  # [UID 5]

    def __init__(self):
        super(SyntheticEnvironmentFamilyPdu, self).__init__()

    def serialize(self, outputStream):
        """serialize the class"""
        super(SyntheticEnvironmentFamilyPdu, self).serialize(outputStream)

    def parse(self, inputStream):
        """Parse a message. This may recursively call embedded objects."""
        super(SyntheticEnvironmentFamilyPdu, self).parse(inputStream)


class CollisionPdu(EntityInformationFamilyPdu):
    """Section 7.2.3
    
    Collisions between entities shall be communicated by issuing a
    Collision PDU. COMPLETE
    """
    pduType: enum8 = 4  # [UID 4]

    def __init__(self,
                 issuingEntityID: "EntityID | None" = None,
                 collidingEntityID: "EntityID | None" = None,
                 eventID: "EventIdentifier | None" = None,
                 collisionType: enum8 = 0,  # [UID 189]
                 velocity: "Vector3Float | None" = None,
                 mass: float32 = 0.0,  # in kg
                 location: "Vector3Float | None" = None):
        super(CollisionPdu, self).__init__()
        self.issuingEntityID = issuingEntityID or EntityID()
        """This field shall identify the entity that is issuing the PDU, and shall be represented by an Entity Identifier record (see 6.2.28)."""
        self.collidingEntityID = collidingEntityID or EntityID()
        """This field shall identify the entity that has collided with the issuing entity (see 5.3.3.4). This field shall be represented by an Entity Identifier record (see 6.2.28)."""
        self.eventID = eventID or EventIdentifier()
        """This field shall contain an identification generated by the issuing simulation application to associate related collision events. This field shall be represented by an Event Identifier record (see 6.2.34)."""
        self.collisionType = collisionType
        """This field shall identify the type of collision. The Collision Type field shall be represented by an 8-bit record of enumerations"""
        self.pad: uint8 = 0
        self.velocity = velocity or Vector3Float()
        """This field shall contain the velocity (at the time the collision is detected) of the issuing entity. The velocity shall be represented in world coordinates. This field shall be represented by the Linear Velocity Vector record [see 6.2.95 item c)]."""
        self.mass = mass
        """This field shall contain the mass of the issuing entity, and shall be represented by a 32-bit floating point number representing kilograms."""
        self.location = location or Vector3Float()
        """This field shall specify the location of the collision with respect to the entity with which the issuing entity collided. The Location field shall be represented by an Entity Coordinate Vector record [see 6.2.95 item a)]."""

    def serialize(self, outputStream):
        """serialize the class"""
        super(CollisionPdu, self).serialize(outputStream)
        self.issuingEntityID.serialize(outputStream)
        self.collidingEntityID.serialize(outputStream)
        self.eventID.serialize(outputStream)
        outputStream.write_unsigned_byte(self.collisionType)
        outputStream.write_byte(self.pad)
        self.velocity.serialize(outputStream)
        outputStream.write_float(self.mass)
        self.location.serialize(outputStream)

    def parse(self, inputStream):
        """Parse a message. This may recursively call embedded objects."""
        super(CollisionPdu, self).parse(inputStream)
        self.issuingEntityID.parse(inputStream)
        self.collidingEntityID.parse(inputStream)
        self.eventID.parse(inputStream)
        self.collisionType = inputStream.read_unsigned_byte()
        self.pad = inputStream.read_byte()
        self.velocity.parse(inputStream)
        self.mass = inputStream.read_float()
        self.location.parse(inputStream)


class RepairResponsePdu(LogisticsFamilyPdu):
    """Section 7.4.7
    
    Sent after repair complete PDU. COMPLETE
    """
    pduType: enum8 = 10  # [UID 4]

    def __init__(self,
                 receivingEntityID: "EntityID | None" = None,
                 repairingEntityID: "EntityID | None" = None,
                 repairResult: enum8 = 0):  # [UID 65]
        super(RepairResponsePdu, self).__init__()
        self.receivingEntityID = receivingEntityID or EntityID()
        """Entity that requested repairs.  See 6.2.28"""
        self.repairingEntityID = repairingEntityID or EntityID()
        """Entity that is repairing.  See 6.2.28"""
        self.repairResult = repairResult
        """Result of repair operation"""
        self.padding1: uint8 = 0
        self.padding2: uint16 = 0

    def serialize(self, outputStream):
        """serialize the class"""
        super(RepairResponsePdu, self).serialize(outputStream)
        self.receivingEntityID.serialize(outputStream)
        self.repairingEntityID.serialize(outputStream)
        outputStream.write_unsigned_byte(self.repairResult)
        outputStream.write_short(self.padding1)
        outputStream.write_byte(self.padding2)

    def parse(self, inputStream):
        """Parse a message. This may recursively call embedded objects."""
        super(RepairResponsePdu, self).parse(inputStream)
        self.receivingEntityID.parse(inputStream)
        self.repairingEntityID.parse(inputStream)
        self.repairResult = inputStream.read_unsigned_byte()
        self.padding1 = inputStream.read_short()
        self.padding2 = inputStream.read_byte()


class SimulationManagementFamilyPdu(Pdu):
    """Section 7.5
    
    Abstract superclass for PDUs relating to the simulation itself. COMPLETE
    """
    protocolFamily: enum8 = 5  # [UID 5]

    def __init__(self,
                 originatingEntityID: "EntityID | None" = None,
                 receivingEntityID: "EntityID | None" = None):
        super(SimulationManagementFamilyPdu, self).__init__()
        self.originatingEntityID = originatingEntityID or EntityID()
        """Entity that is sending message"""
        self.receivingEntityID = receivingEntityID or EntityID()
        """Entity that is intended to receive message"""

    def serialize(self, outputStream):
        """serialize the class"""
        super(SimulationManagementFamilyPdu, self).serialize(outputStream)
        self.originatingEntityID.serialize(outputStream)
        self.receivingEntityID.serialize(outputStream)

    def parse(self, inputStream):
        """Parse a message. This may recursively call embedded objects."""
        super(SimulationManagementFamilyPdu, self).parse(inputStream)
        self.originatingEntityID.parse(inputStream)
        self.receivingEntityID.parse(inputStream)


class DataQueryPdu(SimulationManagementFamilyPdu):
    """Section 7.5.9
    
    Request for data from an entity. COMPLETE
    """
    pduType: enum8 = 18  # [UID 4]

    def __init__(self,
                 requestID: uint32 = 0,
                 timeInterval: uint32 = 0,  # timestamp
                 fixedDatumIDs: list[enum32] | None = None,
                 variableDatumIDs: list[enum32] | None = None):
        super(DataQueryPdu, self).__init__()
        self.requestID = 0
        self.timeInterval = 0
        """time issues between issues of Data PDUs. Zero means send once only."""
        # Use DataQueryDatumSpecification
        self._dataQuery = DataQueryDatumSpecification(fixedDatumIDs or [],
                                                      variableDatumIDs or [])

    @property
    def numberOfFixedDatumIDs(self) -> int:
        return self._dataQuery.numberOfFixedDatumIDs

    @property
    def numberOfVariableDatumIDs(self) -> int:
        return self._dataQuery.numberOfVariableDatumIDs

    @property
    def fixedDatumIDs(self) -> list[int]:
        return self._dataQuery.fixedDatumIDs

    @property
    def variableDatumIDs(self) -> list[int]:
        return self._dataQuery.variableDatumIDs

    def serialize(self, outputStream):
        """serialize the class"""
        super(DataQueryPdu, self).serialize(outputStream)
        outputStream.write_unsigned_int(self.requestID)
        outputStream.write_unsigned_int(self.timeInterval)
        self._dataQuery.serialize(outputStream)

    def parse(self, inputStream):
        """Parse a message. This may recursively call embedded objects."""
        super(DataQueryPdu, self).parse(inputStream)
        self.requestID = inputStream.read_unsigned_int()
        self.timeInterval = inputStream.read_unsigned_int()
        self._dataQuery.parse(inputStream)


class LinearObjectStatePdu(SyntheticEnvironmentFamilyPdu):
    """Section 7.10.5
    
    Information about the addition or modification of a synthetic enviroment
    object that is anchored to the terrain with a single point and has size or
    orientation. COMPLETE
    """
    pduType: enum8 = 44  # [UID 4]

    def __init__(self,
                 objectID: "EntityID | None" = None,
                 referencedObjectID: "EntityID | None" = None,
                 updateNumber: uint16 = 0,
                 forceID: enum8 = 0,  # [UID 6]
                 requesterID: "SimulationAddress | None" = None,
                 receivingID: "SimulationAddress | None" = None,
                 objectType: "ObjectType | None" = None,
                 linearSegmentParameters: list["LinearSegmentParameter"] | None = None):
        super(LinearObjectStatePdu, self).__init__()
        self.objectID = objectID or EntityID()
        """Object in synthetic environment"""
        self.referencedObjectID = referencedObjectID or EntityID()
        """Object with which this point object is associated"""
        self.updateNumber = updateNumber
        """unique update number of each state transition of an object"""
        self.forceID = forceID
        self.numberOfSegments = numberOfSegments
        """number of linear segment parameters"""
        self.requesterID = requesterID or SimulationAddress()
        self.receivingID = receivingID or SimulationAddress()
        self.objectType = objectType or ObjectType()
        self.linearSegmentParameters = linearSegmentParameters or []

    @property
    def numberOfSegments(self) -> uint8:
        return len(self.linearSegmentParameters)

    def serialize(self, outputStream):
        """serialize the class"""
        super(LinearObjectStatePdu, self).serialize(outputStream)
        self.objectID.serialize(outputStream)
        self.referencedObjectID.serialize(outputStream)
        outputStream.write_unsigned_short(self.updateNumber)
        outputStream.write_unsigned_byte(self.forceID)
        outputStream.write_unsigned_byte(self.numberOfSegments)
        self.requesterID.serialize(outputStream)
        self.receivingID.serialize(outputStream)
        self.objectType.serialize(outputStream)
        for anObj in self.linearSegmentParameters:
            anObj.serialize(outputStream)

    def parse(self, inputStream):
        """Parse a message. This may recursively call embedded objects."""
        super(LinearObjectStatePdu, self).parse(inputStream)
        self.objectID.parse(inputStream)
        self.referencedObjectID.parse(inputStream)
        self.updateNumber = inputStream.read_unsigned_short()
        self.forceID = inputStream.read_unsigned_byte()
        numberOfSegments = inputStream.read_unsigned_byte()
        self.requesterID.parse(inputStream)
        self.receivingID.parse(inputStream)
        self.objectType.parse(inputStream)
        for idx in range(0, numberOfSegments):
            element = LinearSegmentParameter()
            element.parse(inputStream)
            self.linearSegmentParameters.append(element)


class CreateEntityPdu(SimulationManagementFamilyPdu):
    """Section 7.5.2
    
    Create a new entity. COMPLETE
    """
    pduType: enum8 = 11  # [UID 4]

    def __init__(self, requestID: uint32 = 0):
        super(CreateEntityPdu, self).__init__()
        self.requestID = requestID
        """Identifier for the request.  See 6.2.75"""

    def serialize(self, outputStream):
        """serialize the class"""
        super(CreateEntityPdu, self).serialize(outputStream)
        outputStream.write_unsigned_int(self.requestID)

    def parse(self, inputStream):
        """Parse a message. This may recursively call embedded objects."""
        super(CreateEntityPdu, self).parse(inputStream)
        self.requestID = inputStream.read_unsigned_int()


class RadioCommunicationsFamilyPdu(Pdu):
    """Section 7.7
    
    Abstract superclass for radio communications PDUs.
    """
    protocolFamily: enum8 = 4  # [UID 5]

    def __init__(self):
        super(RadioCommunicationsFamilyPdu, self).__init__()

    def serialize(self, outputStream):
        """serialize the class"""
        super(RadioCommunicationsFamilyPdu, self).serialize(outputStream)

    def parse(self, inputStream):
        """Parse a message. This may recursively call embedded objects."""
        super(RadioCommunicationsFamilyPdu, self).parse(inputStream)


class IntercomSignalPdu(RadioCommunicationsFamilyPdu):
    """Section 7.7.5
    
    Actual transmission of intercome voice data. COMPLETE
    """
    pduType: enum8 = 31  # [UID 4]

    def __init__(self,
                 entityID: "EntityID | ObjectID | UnattachedIdentifier | None" = None,
                 communicationsDeviceID: uint16 = 0,
                 encodingScheme: struct16 = b'00',
                 tdlType: uint16 = 0,  # [UID 178]
                 sampleRate: uint32 = 0,
                 samples: uint16 = 0,
                 data: list[bytes] | None = None):
        super(IntercomSignalPdu, self).__init__()
        self.entityID = entityID or EntityID()
        self.communicationsDeviceID = communicationsDeviceID
        self.encodingScheme = encodingScheme
        self.tdlType = tdlType
        """tactical data link type"""
        self.sampleRate = sampleRate
        self.samples = samples
        self.data = data or []
        """data bytes"""
        # Pad to 32-bit boundary

    @property
    def dataLength(self) -> uint16:
        """Length of data in bits"""
        return len(self.data) * 8

    def serialize(self, outputStream):
        """serialize the class"""
        super(IntercomSignalPdu, self).serialize(outputStream)
        self.entityID.serialize(outputStream)
        outputStream.write_unsigned_short(self.communicationsDeviceID)
        outputStream.write_unsigned_short(self.encodingScheme)
        outputStream.write_unsigned_short(self.tdlType)
        outputStream.write_unsigned_int(self.sampleRate)
        outputStream.write_unsigned_short(self.dataLength)
        outputStream.write_unsigned_short(self.samples)
        for anObj in self.data:
            anObj.serialize(outputStream)

    def parse(self, inputStream):
        """Parse a message. This may recursively call embedded objects."""
        super(IntercomSignalPdu, self).parse(inputStream)
        self.entityID.parse(inputStream)
        self.communicationsDeviceID = inputStream.read_unsigned_short()
        self.encodingScheme = inputStream.read_unsigned_short()
        self.tdlType = inputStream.read_unsigned_short()
        self.sampleRate = inputStream.read_unsigned_int()
        dataLength = inputStream.read_unsigned_short()
        self.samples = inputStream.read_unsigned_short()
        # sampleSize = dataLength / samples
        # FIXME: Read sampleSize number of bits from inputStream for data
        for idx in range(0, dataLength // 8):
            element = null()
            element.parse(inputStream)
            self.data.append(element)


class RemoveEntityPdu(SimulationManagementFamilyPdu):
    """Section 7.5.3
    
    The removal of an entity from an exercise shall be communicated with a
    Remove Entity PDU. COMPLETE
    """
    pduType: enum8 = 12  # [UID 4]

    def __init__(self, requestID: uint32 = 0):
        super(RemoveEntityPdu, self).__init__()
        self.requestID = requestID
        """This field shall identify the specific and unique start/resume request being made by the SM"""
        """initialize value"""

    def serialize(self, outputStream):
        """serialize the class"""
        super(RemoveEntityPdu, self).serialize(outputStream)
        outputStream.write_unsigned_int(self.requestID)

    def parse(self, inputStream):
        """Parse a message. This may recursively call embedded objects."""
        super(RemoveEntityPdu, self).parse(inputStream)
        self.requestID = inputStream.read_unsigned_int()


class ResupplyReceivedPdu(LogisticsFamilyPdu):
    """Section 7.4.4.
    
    Receipt of supplies is communicated by issuing Resupply Received PDU. COMPLETE
    """
    pduType: enum8 = 7  # [UID 4]
    
    def __init__(self,
                 receivingEntityID: "EntityID | None" = None,
                 supplyingEntityID: "EntityID | None" = None,
                 supplies: list["SupplyQuantity"] | None = None):
        super(ResupplyReceivedPdu, self).__init__()
        self.receivingEntityID = receivingEntityID or EntityID()
        """Entity that is receiving service.  Shall be represented by Entity Identifier record (see 6.2.28)"""
        self.supplyingEntityID = supplyingEntityID or EntityID()
        """Entity that is supplying.  Shall be represented by Entity Identifier record (see 6.2.28)"""
        self.padding1: uint8 = 0
        self.padding2: uint16 = 0
        self.supplies = supplies or []
        """Type and amount of supplies for each specified supply type.  See 6.2.85 for supply quantity record."""

    @property
    def numberOfSupplyTypes(self) -> uint8:
        return len(self.supplies)

    def serialize(self, outputStream):
        """serialize the class"""
        super(ResupplyReceivedPdu, self).serialize(outputStream)
        self.receivingEntityID.serialize(outputStream)
        self.supplyingEntityID.serialize(outputStream)
        outputStream.write_unsigned_byte(self.numberOfSupplyTypes)
        outputStream.write_short(self.padding1)
        outputStream.write_byte(self.padding2)
        for anObj in self.supplies:
            anObj.serialize(outputStream)

    def parse(self, inputStream):
        """Parse a message. This may recursively call embedded objects."""
        super(ResupplyReceivedPdu, self).parse(inputStream)
        self.receivingEntityID.parse(inputStream)
        self.supplyingEntityID.parse(inputStream)
        numberOfSupplyTypes = inputStream.read_unsigned_byte()
        self.padding1 = inputStream.read_short()
        self.padding2 = inputStream.read_byte()
        for idx in range(0, numberOfSupplyTypes):
            element = null()
            element.parse(inputStream)
            self.supplies.append(element)


class WarfareFamilyPdu(Pdu):
    """Section 7.3
    
    Abstract superclass for fire and detonation pdus that have shared
    information. COMPLETE
    """
    protocolFamily: enum8 = 2  # [UID 5]

    def __init__(self,
                 firingEntityID: "EntityID | None" = None,
                 targetEntityID: "EntityID | None" = None):
        super(WarfareFamilyPdu, self).__init__()
        self.firingEntityID = firingEntityID or EntityID()
        """ID of the entity that shot"""
        self.targetEntityID = targetEntityID or EntityID()
        """ID of the entity that is being shot at"""

    def serialize(self, outputStream):
        """serialize the class"""
        super(WarfareFamilyPdu, self).serialize(outputStream)
        self.firingEntityID.serialize(outputStream)
        self.targetEntityID.serialize(outputStream)

    def parse(self, inputStream):
        """Parse a message. This may recursively call embedded objects."""
        super(WarfareFamilyPdu, self).parse(inputStream)
        self.firingEntityID.parse(inputStream)
        self.targetEntityID.parse(inputStream)


class CollisionElasticPdu(EntityInformationFamilyPdu):
    """Section 7.2.4
    
    Information about elastic collisions in a DIS exercise shall be
    communicated using a Collision-Elastic PDU. COMPLETE
    """
    pduType: enum8 = 66  # [UID 4]

    def __init__(self,
                 issuingEntityID: "EntityID | None" = None,
                 collidingEntityID: "EntityID | None" = None,
                 collisionEventID: "EventIdentifier | None" = None,
                 contactVelocity: "Vector3Float | None" = None,
                 mass: float32 = 0.0,  # in kg
                 locationOfImpact: "Vector3Float | None" = None,
                 collisionIntermediateResultXX: float32 = 0.0,
                 collisionIntermediateResultXY: float32 = 0.0,
                 collisionIntermediateResultXZ: float32 = 0.0,
                 collisionIntermediateResultYY: float32 = 0.0,
                 collisionIntermediateResultYZ: float32 = 0.0,
                 collisionIntermediateResultZZ: float32 = 0.0,
                 unitSurfaceNormal: "Vector3Float | None" = None,
                 coefficientOfRestitution: float32 = 0.0):
        super(CollisionElasticPdu, self).__init__()
        self.issuingEntityID = issuingEntityID or EntityID()
        """This field shall identify the entity that is issuing the PDU and shall be represented by an Entity Identifier record (see 6.2.28)"""
        self.collidingEntityID = collidingEntityID or EntityID()
        """This field shall identify the entity that has collided with the issuing entity. This field shall be a valid identifier of an entity or server capable of responding to the receipt of this Collision-Elastic PDU. This field shall be represented by an Entity Identifier record (see 6.2.28)."""
        self.collisionEventID = collisionEventID or EventIdentifier()
        """This field shall contain an identification generated by the issuing simulation application to associate related collision events. This field shall be represented by an Event Identifier record (see 6.2.34)."""
        self.pad: uint16 = 0
        self.contactVelocity = contactVelocity or Vector3Float()
        """This field shall contain the velocity at the time the collision is detected at the point the collision is detected. The velocity shall be represented in world coordinates. This field shall be represented by the Linear Velocity Vector record [see 6.2.95 item c)]"""
        self.mass = mass
        """This field shall contain the mass of the issuing entity and shall be represented by a 32-bit floating point number representing kilograms"""
        self.locationOfImpact = locationOfImpact or Vector3Float()
        """This field shall specify the location of the collision with respect to the entity with which the issuing entity collided. This field shall be represented by an Entity Coordinate Vector record [see 6.2.95 item a)]."""
        self.collisionIntermediateResultXX = collisionIntermediateResultXX
        """These six records represent the six independent components of a positive semi-definite matrix formed by pre-multiplying and post-multiplying the tensor of inertia, by the anti-symmetric matrix generated by the moment arm, and shall be represented by 32-bit floating point numbers (see 5.3.4.4)"""
        """tensor values"""
        self.collisionIntermediateResultXY = collisionIntermediateResultXY
        self.collisionIntermediateResultXZ = collisionIntermediateResultXZ
        self.collisionIntermediateResultYY = collisionIntermediateResultYY
        self.collisionIntermediateResultYZ = collisionIntermediateResultYZ
        self.collisionIntermediateResultZZ = collisionIntermediateResultZZ
        self.unitSurfaceNormal = unitSurfaceNormal or Vector3Float()
        """This record shall represent the normal vector to the surface at the point of collision detection. The surface normal shall be represented in world coordinates. This field shall be represented by an Entity Coordinate Vector record [see 6.2.95 item a)]."""
        self.coefficientOfRestitution = coefficientOfRestitution
        """This field shall represent the degree to which energy is conserved in a collision and shall be represented by a 32-bit floating point number. In addition, it represents a free parameter by which simulation application developers may tune their collision interactions."""

    def serialize(self, outputStream):
        """serialize the class"""
        super(CollisionElasticPdu, self).serialize(outputStream)
        self.issuingEntityID.serialize(outputStream)
        self.collidingEntityID.serialize(outputStream)
        self.collisionEventID.serialize(outputStream)
        outputStream.write_short(self.pad)
        self.contactVelocity.serialize(outputStream)
        outputStream.write_float(self.mass)
        self.locationOfImpact.serialize(outputStream)
        outputStream.write_float(self.collisionIntermediateResultXX)
        outputStream.write_float(self.collisionIntermediateResultXY)
        outputStream.write_float(self.collisionIntermediateResultXZ)
        outputStream.write_float(self.collisionIntermediateResultYY)
        outputStream.write_float(self.collisionIntermediateResultYZ)
        outputStream.write_float(self.collisionIntermediateResultZZ)
        self.unitSurfaceNormal.serialize(outputStream)
        outputStream.write_float(self.coefficientOfRestitution)

    def parse(self, inputStream):
        """Parse a message. This may recursively call embedded objects."""
        super(CollisionElasticPdu, self).parse(inputStream)
        self.issuingEntityID.parse(inputStream)
        self.collidingEntityID.parse(inputStream)
        self.collisionEventID.parse(inputStream)
        self.pad = inputStream.read_short()
        self.contactVelocity.parse(inputStream)
        self.mass = inputStream.read_float()
        self.locationOfImpact.parse(inputStream)
        self.collisionIntermediateResultXX = inputStream.read_float()
        self.collisionIntermediateResultXY = inputStream.read_float()
        self.collisionIntermediateResultXZ = inputStream.read_float()
        self.collisionIntermediateResultYY = inputStream.read_float()
        self.collisionIntermediateResultYZ = inputStream.read_float()
        self.collisionIntermediateResultZZ = inputStream.read_float()
        self.unitSurfaceNormal.parse(inputStream)
        self.coefficientOfRestitution = inputStream.read_float()


class ActionRequestPdu(SimulationManagementFamilyPdu):
    """Section 7.5.7
    
    Request from simulation manager to a managed entity to perform a specified
    action. COMPLETE
    """
    pduType: enum8 = 16  # [UID 4]

    def __init__(self,
                 requestID: uint32 = 0,
                 actionID: enum32 = 0,  # [UID 71]
                 fixedDatumRecords: list["FixedDatum"] | None = None,
                 variableDatumRecords: list["VariableDatum"] | None = None):
        super(ActionRequestPdu, self).__init__()
        self.requestID = requestID
        """identifies the request being made by the simulaton manager"""
        self.actionID = actionID
        """identifies the particular action being requested(see Section 7 of SISO-REF-010)."""
        # Use DatumSpecification
        self._datums = DatumSpecification(fixedDatumRecords or [],
                                          variableDatumRecords or [])

    @property
    def numberOfFixedDatumRecords(self) -> int:
        return self._datums.numberOfFixedDatumRecords

    @property
    def numberOfVariableDatumRecords(self) -> int:
        return self._datums.numberOfVariableDatumRecords

    @property
    def fixedDatumRecords(self) -> list["FixedDatum"]:
        return self._datums.fixedDatumRecords

    @property
    def variableDatumRecords(self) -> list["VariableDatum"]:
        return self._datums.variableDatumRecords

    def serialize(self, outputStream):
        """serialize the class"""
        super(ActionRequestPdu, self).serialize(outputStream)
        outputStream.write_unsigned_int(self.requestID)
        outputStream.write_unsigned_int(self.actionID)
        self._datums.serialize(outputStream)

    def parse(self, inputStream):
        """Parse a message. This may recursively call embedded objects."""
        super(ActionRequestPdu, self).parse(inputStream)
        self.requestID = inputStream.read_unsigned_int()
        self.actionID = inputStream.read_unsigned_int()
        self._datums.parse(inputStream)


class AcknowledgePdu(SimulationManagementFamilyPdu):
    """Section 7.5.6
    
    Acknowledge the receipt of a start/resume, stop/freeze, or RemoveEntityPDU.
    COMPLETE
    """
    pduType: enum8 = 15  # [UID 4]

    def __init__(self,
                 acknowledgeFlag: enum16 = 0,  # [UID 69]
                 responseFlag: enum16 = 0,  # [UID 70]
                 requestID: uint32 = 0):
        super(AcknowledgePdu, self).__init__()
        self.acknowledgeFlag = acknowledgeFlag
        """type of message being acknowledged"""
        self.responseFlag = responseFlag
        """Whether or not the receiving entity was able to comply with the request"""
        self.requestID = requestID
        """Request ID that is unique"""

    def serialize(self, outputStream):
        """serialize the class"""
        super(AcknowledgePdu, self).serialize(outputStream)
        outputStream.write_unsigned_short(self.acknowledgeFlag)
        outputStream.write_unsigned_short(self.responseFlag)
        outputStream.write_unsigned_int(self.requestID)

    def parse(self, inputStream):
        """Parse a message. This may recursively call embedded objects."""
        super(AcknowledgePdu, self).parse(inputStream)
        self.acknowledgeFlag = inputStream.read_unsigned_short()
        self.responseFlag = inputStream.read_unsigned_short()
        self.requestID = inputStream.read_unsigned_int()


class DistributedEmissionsFamilyPdu(Pdu):
    """Section 5.3.7
    
    Electronic Emissions. Abstract superclass for distributed emissions PDU.
    """
    protocolFamily: enum8 = 6  # [UID 5]

    def __init__(self):
        super(DistributedEmissionsFamilyPdu, self).__init__()

    def serialize(self, outputStream):
        """serialize the class"""
        super(DistributedEmissionsFamilyPdu, self).serialize(outputStream)

    def parse(self, inputStream):
        """Parse a message. This may recursively call embedded objects."""
        super(DistributedEmissionsFamilyPdu, self).parse(inputStream)


class SimulationManagementWithReliabilityFamilyPdu(Pdu):
    """Section 5.3.12
    
    Abstract superclass for reliable simulation management PDUs.
    """
    protocolFamily: enum8 = 10  # [UID 5]

    def __init__(self,
                 originatingEntityID: "EntityID | None" = None,
                 receivingEntityID: "EntityID | None" = None):
        super(SimulationManagementWithReliabilityFamilyPdu, self).__init__()
        self.originatingEntityID = originatingEntityID or EntityID()
        """Object originating the request"""
        self.receivingEntityID = receivingEntityID or EntityID()
        """Object with which this point object is associated"""

    def serialize(self, outputStream):
        """serialize the class"""
        super(SimulationManagementWithReliabilityFamilyPdu, self).serialize(outputStream)
        self.originatingEntityID.serialize(outputStream)
        self.receivingEntityID.serialize(outputStream)

    def parse(self, inputStream):
        """Parse a message. This may recursively call embedded objects."""
        super(SimulationManagementWithReliabilityFamilyPdu, self).parse(inputStream)
        self.originatingEntityID.parse(inputStream)
        self.receivingEntityID.parse(inputStream)


class ActionRequestReliablePdu(SimulationManagementWithReliabilityFamilyPdu):
    """Section 5.3.12.6
    
    Request from a simulation manager to a managed entity to perform a
    specified action. COMPLETE
    """
    pduType: enum8 = 56  # [UID 4]

    def __init__(self,
                 requiredReliabilityService: enum8 = 0,  # [UID 74]
                 requestID: uint32 = 0,
                 actionID: enum32 = 0,  # [UID 71]
                 fixedDatumRecords: list["FixedDatum"] | None = None,
                 variableDatumRecords: list["VariableDatum"] | None = None):
        super(ActionRequestReliablePdu, self).__init__()
        self.requiredReliabilityService = requiredReliabilityService
        """level of reliability service used for this transaction"""
        self.pad1: uint8 = 0
        self.pad2: uint16 = 0
        self.requestID = requestID
        self.actionID = actionID
        self.pad3: uint32 = 0
        # Use DatumSpecification
        self._datums = DatumSpecification(fixedDatumRecords or [],
                                          variableDatumRecords or [])

    @property
    def numberOfFixedDatumRecords(self) -> int:
        return self._datums.numberOfFixedDatumRecords

    @property
    def numberOfVariableDatumRecords(self) -> int:
        return self._datums.numberOfVariableDatumRecords

    @property
    def fixedDatumRecords(self) -> list["FixedDatum"]:
        return self._datums.fixedDatumRecords

    @property
    def variableDatumRecords(self) -> list["VariableDatum"]:
        return self._datums.variableDatumRecords

    def serialize(self, outputStream):
        """serialize the class"""
        super(ActionRequestReliablePdu, self).serialize(outputStream)
        outputStream.write_unsigned_byte(self.requiredReliabilityService)
        outputStream.write_unsigned_short(self.pad1)
        outputStream.write_unsigned_byte(self.pad2)
        outputStream.write_unsigned_int(self.requestID)
        outputStream.write_unsigned_int(self.actionID)
        outputStream.write_int(self.pad3)
        self._datums.serialize(outputStream)

    def parse(self, inputStream):
        """Parse a message. This may recursively call embedded objects."""
        super(ActionRequestReliablePdu, self).parse(inputStream)
        self.requiredReliabilityService = inputStream.read_unsigned_byte()
        self.pad1 = inputStream.read_unsigned_short()
        self.pad2 = inputStream.read_unsigned_byte()
        self.requestID = inputStream.read_unsigned_int()
        self.actionID = inputStream.read_unsigned_int()
        self.pad3 = inputStream.read_int()
        self._datums.parse(inputStream)


class DesignatorPdu(DistributedEmissionsFamilyPdu):
    """Section 5.3.7.2
    
    Handles designating operations. COMPLETE
    """
    pduType: enum8 = 24  # [UID 4]

    def __init__(self,
                 designatingEntityID: "EntityID | None" = None,
                 codeName: enum16 = 0,  # [UID 80]
                 designatedEntityID: "EntityID | None" = None,
                 designatorCode: enum16 = 0,  # [UID 81]
                 designatorPower: float32 = 0.0,  # in W
                 designatorWavelength: float32 = 0.0,  # in microns
                 designatorSpotWrtDesignated: "Vector3Float | None" = None,
                 designatorSpotLocation: "Vector3Double | None" = None,
                 # Dead Reckoning Parameters
                 deadReckoningAlgorithm: enum8 = 0,  # [UID 44]
                 entityLinearAcceleration: "Vector3Float | None" = None):
        super(DesignatorPdu, self).__init__()
        self.designatingEntityID = designatingEntityID or EntityID()
        """ID of the entity designating"""
        self.codeName = codeName
        """This field shall specify a unique emitter database number assigned to  differentiate between otherwise similar or identical emitter beams within an emitter system."""
        self.designatedEntityID = designatedEntityID or EntityID()
        """ID of the entity being designated"""
        self.designatorCode = designatorCode
        """This field shall identify the designator code being used by the designating entity"""
        self.designatorPower = designatorPower
        """This field shall identify the designator output power in watts"""
        self.designatorWavelength = designatorWavelength
        """This field shall identify the designator wavelength in units of microns"""
        self.designatorSpotWrtDesignated = designatorSpotWrtDesignated or Vector3Float(
        )
        """designator spot wrt the designated entity"""
        self.designatorSpotLocation = designatorSpotLocation or Vector3Double()
        """designator spot wrt the designated entity"""
        self.deadReckoningAlgorithm = deadReckoningAlgorithm
        """Dead reckoning algorithm"""
        self.padding1: uint8 = 0
        self.padding2: uint16 = 0
        self.entityLinearAcceleration = entityLinearAcceleration or Vector3Float(
        )
        """linear acceleration of entity"""

    def serialize(self, outputStream):
        """serialize the class"""
        super(DesignatorPdu, self).serialize(outputStream)
        self.designatingEntityID.serialize(outputStream)
        outputStream.write_unsigned_short(self.codeName)
        self.designatedEntityID.serialize(outputStream)
        outputStream.write_unsigned_short(self.designatorCode)
        outputStream.write_float(self.designatorPower)
        outputStream.write_float(self.designatorWavelength)
        self.designatorSpotWrtDesignated.serialize(outputStream)
        self.designatorSpotLocation.serialize(outputStream)
        outputStream.write_byte(self.deadReckoningAlgorithm)
        outputStream.write_unsigned_short(self.padding1)
        outputStream.write_byte(self.padding2)
        self.entityLinearAcceleration.serialize(outputStream)

    def parse(self, inputStream):
        """Parse a message. This may recursively call embedded objects."""
        super(DesignatorPdu, self).parse(inputStream)
        self.designatingEntityID.parse(inputStream)
        self.codeName = inputStream.read_unsigned_short()
        self.designatedEntityID.parse(inputStream)
        self.designatorCode = inputStream.read_unsigned_short()
        self.designatorPower = inputStream.read_float()
        self.designatorWavelength = inputStream.read_float()
        self.designatorSpotWrtDesignated.parse(inputStream)
        self.designatorSpotLocation.parse(inputStream)
        self.deadReckoningAlgorithm = inputStream.read_byte()
        self.padding1 = inputStream.read_unsigned_short()
        self.padding2 = inputStream.read_byte()
        self.entityLinearAcceleration.parse(inputStream)


class StopFreezePdu(SimulationManagementFamilyPdu):
    """Section 7.5.5
    
    Stop or freeze an enity (or exercise). COMPLETE
    """
    pduType: enum8 = 14  # [UID 4]

    def __init__(self,
                 realWorldTime: "ClockTime | None" = None,
                 reason: enum8 = 0,  # [UID 67]
                 frozenBehavior: struct8 = 0,  # [UID 68]
                 requestID: uint32 = 0):
        super(StopFreezePdu, self).__init__()
        self.realWorldTime = realWorldTime or ClockTime()
        """real-world(UTC) time at which the entity shall stop or freeze in the exercise"""
        self.reason = reason
        """Reason the simulation was stopped or frozen (see section 7 of SISO-REF-010) represented by an 8-bit enumeration"""
        self.frozenBehavior = frozenBehavior
        """Internal behavior of the entity(or simulation) and its appearance while frozen to the other participants"""
        self.padding1: uint16 = 0
        self.requestID = requestID
        """Request ID that is unique"""

    def serialize(self, outputStream):
        """serialize the class"""
        super(StopFreezePdu, self).serialize(outputStream)
        self.realWorldTime.serialize(outputStream)
        outputStream.write_unsigned_byte(self.reason)
        outputStream.write_unsigned_byte(self.frozenBehavior)
        outputStream.write_short(self.padding1)
        outputStream.write_unsigned_int(self.requestID)

    def parse(self, inputStream):
        """Parse a message. This may recursively call embedded objects."""
        super(StopFreezePdu, self).parse(inputStream)
        self.realWorldTime.parse(inputStream)
        self.reason = inputStream.read_unsigned_byte()
        self.frozenBehavior = inputStream.read_unsigned_byte()
        self.padding1 = inputStream.read_short()
        self.requestID = inputStream.read_unsigned_int()


class EntityStatePdu(EntityInformationFamilyPdu):
    """Section 7.2.2
    
    Represents the postion and state of one entity in the world. COMPLETE
    """
    pduType: enum8 = 1  # [UID 4]

    def __init__(self,
                 entityID: "EntityID | None" = None,
                 forceId: enum8 = 0,  # [UID 6]
                 entityType: "EntityType | None" = None,
                 alternativeEntityType: "EntityType | None" = None,
                 entityLinearVelocity: "Vector3Float | None" = None,
                 entityLocation: "Vector3Double | None" = None,
                 entityOrientation: "EulerAngles | None" = None,
                 entityAppearance: struct32 = b'0000',  # [UID 31-43]
                 deadReckoningParameters: "DeadReckoningParameters | None" = None,
                 marking: "EntityMarking | None" = None,
                 capabilities: struct32 = b'0000',  # [UID 55]
                 variableParameters: list["VariableParameter"] | None = None):
        super(EntityStatePdu, self).__init__()
        self.entityID = entityID or EntityID()
        """Unique ID for an entity that is tied to this state information"""
        self.forceId = forceId
        """What force this entity is affiliated with, eg red, blue, neutral, etc"""
        self.entityType = entityType or EntityType()
        """Describes the type of entity in the world"""
        self.alternativeEntityType = alternativeEntityType or EntityType()
        self.entityLinearVelocity = entityLinearVelocity or Vector3Float()
        """Describes the speed of the entity in the world"""
        self.entityLocation = entityLocation or Vector3Double()
        """describes the location of the entity in the world"""
        self.entityOrientation = entityOrientation or EulerAngles()
        """describes the orientation of the entity, in euler angles"""
        self.entityAppearance = entityAppearance
        """a series of bit flags that are used to help draw the entity, such as smoking, on fire, etc."""
        self.deadReckoningParameters = deadReckoningParameters or DeadReckoningParameters(
        )
        """parameters used for dead reckoning"""
        self.marking = marking or EntityMarking()
        """characters that can be used for debugging, or to draw unique strings on the side of entities in the world"""
        self.capabilities = capabilities
        """a series of bit flags"""
        self.variableParameters = variableParameters or []
        """variable length list of variable parameters. In earlier DIS versions this was articulation parameters."""

    @property
    def numberOfVariableParameters(self) -> uint8:
        """How many variable parameters are in the variable length list.
        In earlier versions of DIS these were known as articulation parameters.
        """
        return len(self.variableParameters)

    def serialize(self, outputStream):
        """serialize the class"""
        super(EntityStatePdu, self).serialize(outputStream)
        self.entityID.serialize(outputStream)
        outputStream.write_unsigned_byte(self.forceId)
        outputStream.write_unsigned_byte(self.numberOfVariableParameters)
        self.entityType.serialize(outputStream)
        self.alternativeEntityType.serialize(outputStream)
        self.entityLinearVelocity.serialize(outputStream)
        self.entityLocation.serialize(outputStream)
        self.entityOrientation.serialize(outputStream)
        outputStream.write_unsigned_int(self.entityAppearance)
        self.deadReckoningParameters.serialize(outputStream)
        self.marking.serialize(outputStream)
        outputStream.write_unsigned_int(self.capabilities)
        for anObj in self.variableParameters:
            anObj.serialize(outputStream)

    def parse(self, inputStream):
        """Parse a message. This may recursively call embedded objects."""
        super(EntityStatePdu, self).parse(inputStream)
        self.entityID.parse(inputStream)
        self.forceId = inputStream.read_unsigned_byte()
        numberOfVariableParameters = inputStream.read_unsigned_byte()
        self.entityType.parse(inputStream)
        self.alternativeEntityType.parse(inputStream)
        self.entityLinearVelocity.parse(inputStream)
        self.entityLocation.parse(inputStream)
        self.entityOrientation.parse(inputStream)
        self.entityAppearance = inputStream.read_unsigned_int()
        self.deadReckoningParameters.parse(inputStream)
        self.marking.parse(inputStream)
        self.capabilities = inputStream.read_unsigned_int()
        for idx in range(0, numberOfVariableParameters):
            element = VariableParameter()
            element.parse(inputStream)
            self.variableParameters.append(element)


class EntityManagementFamilyPdu(Pdu):
    """Section 7.8
    
    Management of grouping of PDUs, and more.
    """
    protocolFamily: enum8 = 7  # [UID 5]

    def __init__(self):
        super(EntityManagementFamilyPdu, self).__init__()

    def serialize(self, outputStream):
        """serialize the class"""
        super(EntityManagementFamilyPdu, self).serialize(outputStream)

    def parse(self, inputStream):
        """Parse a message. This may recursively call embedded objects."""
        super(EntityManagementFamilyPdu, self).parse(inputStream)


class StartResumePdu(SimulationManagementFamilyPdu):
    """Section 7.5.4
    
    Start or resume an exercise. COMPLETE
    """
    pduType: enum8 = 13  # [UID 4]

    def __init__(self,
                 realWorldTime: "ClockTime | None" = None,
                 simulationTime: "ClockTime | None" = None,
                 requestID: uint32 = 0):
        super(StartResumePdu, self).__init__()
        self.realWorldTime = realWorldTime or ClockTime()
        """This field shall specify the real-world time (UTC) at which the entity is to start/resume in the exercise. This information shall be used by the participating simulation applications to start/resume an exercise synchronously. This field shall be represented by a Clock Time record (see 6.2.16)."""
        self.simulationTime = simulationTime or ClockTime()
        """The reference time within a simulation exercise. This time is established ahead of time by simulation management and is common to all participants in a particular exercise. Simulation time may be either Absolute Time or Relative Time. This field shall be represented by a Clock Time record (see 6.2.16)"""
        self.requestID = requestID
        """Identifier for the specific and unique start/resume request"""

    def serialize(self, outputStream):
        """serialize the class"""
        super(StartResumePdu, self).serialize(outputStream)
        self.realWorldTime.serialize(outputStream)
        self.simulationTime.serialize(outputStream)
        outputStream.write_unsigned_int(self.requestID)

    def parse(self, inputStream):
        """Parse a message. This may recursively call embedded objects."""
        super(StartResumePdu, self).parse(inputStream)
        self.realWorldTime.parse(inputStream)
        self.simulationTime.parse(inputStream)
        self.requestID = inputStream.read_unsigned_int()


class TransmitterPdu(RadioCommunicationsFamilyPdu):
    """Section 7.7.2
    
    Detailed information about a radio transmitter. This PDU requires manually
    written code to complete, since the modulation parameters are of variable
    length. UNFINISHED
    """
    pduType: enum8 = 25  # [UID 4]

    def __init__(self,
                 radioReferenceID: "EntityID | ObjectIdentifier | None" = None,
                 radioNumber: uint16 = 0,
                 radioEntityType: "EntityType | None" = None,
                 transmitState: enum8 = 0,  # [UID 164]
                 inputSource: enum8 = 0,  # [UID 165]
                 variableTransmitterParameterCount: uint16 = 0,
                 antennaLocation: "Vector3Double | None" = None,
                 relativeAntennaLocation: "Vector3Float | None" = None,
                 antennaPatternType: enum16 = 0,  # [UID 167]
                 antennaPatternCount: uint16 = 0,  # in bytes
                 frequency: uint64 = 0,  # in Hz
                 transmitFrequencyBandwidth: float32 = 0.0,  # in Hz
                 power: float32 = 0.0,  # in decibel-milliwatts
                 modulationType: "ModulationType | None" = None,
                 cryptoSystem: enum16 = 0,  # [UID 166]
                 cryptoKeyId: struct16 = b'00',  # See Table 175
                 modulationParameterCount: uint8 = 0,  # in bytes
                 modulationParametersList=None,
                 antennaPatternList=None):
        super(TransmitterPdu, self).__init__()
        self.radioReferenceID = radioReferenceID or EntityID()
        """ID of the entitythat is the source of the communication"""
        self.radioNumber = radioNumber
        """particular radio within an entity"""
        self.radioEntityType = radioEntityType or EntityType()  # TODO: validation
        self.transmitState = transmitState
        self.inputSource = inputSource
        self.antennaLocation = antennaLocation or Vector3Double()
        self.relativeAntennaLocation = relativeAntennaLocation or Vector3Float(
        )
        self.antennaPatternType = antennaPatternType
        self.antennaPatternCount = antennaPatternCount
        self.frequency = frequency
        self.transmitFrequencyBandwidth = transmitFrequencyBandwidth
        self.power = power
        """transmission power"""
        self.modulationType = modulationType or ModulationType()
        self.cryptoSystem = cryptoSystem
        self.cryptoKeyId = cryptoKeyId
        # FIXME: Refactpr modulation parameters into its own record class
        self.modulationParameterCount = modulationParameterCount
        self.padding2 = 0
        self.padding3 = 0
        self.modulationParametersList = modulationParametersList or []
        """variable length list of modulation parameters"""
        self.antennaPatternList = antennaPatternList or []
        """variable length list of antenna pattern records"""
        # TODO: zero or more Variable Transmitter Parameters records (see 6.2.95)

    @property
    def variableTransmitterParameterCount(self) -> uint16:
        """How many variable transmitter parameters are in the variable length list.
        In earlier versions of DIS these were known as articulation parameters.
        """
        return len(self.modulationParametersList)

    def serialize(self, outputStream):
        """serialize the class"""
        super(TransmitterPdu, self).serialize(outputStream)
        self.radioReferenceID.serialize(outputStream)
        outputStream.write_unsigned_short(self.radioNumber)
        self.radioEntityType.serialize(outputStream)
        outputStream.write_unsigned_byte(self.transmitState)
        outputStream.write_unsigned_byte(self.inputSource)
        outputStream.write_unsigned_short(
            self.variableTransmitterParameterCount)
        self.antennaLocation.serialize(outputStream)
        self.relativeAntennaLocation.serialize(outputStream)
        outputStream.write_unsigned_short(self.antennaPatternType)
        outputStream.write_unsigned_short(len(self.antennaPatternList))
        outputStream.write_long(self.frequency)
        outputStream.write_float(self.transmitFrequencyBandwidth)
        outputStream.write_float(self.power)
        self.modulationType.serialize(outputStream)
        outputStream.write_unsigned_short(self.cryptoSystem)
        outputStream.write_unsigned_short(self.cryptoKeyId)
        outputStream.write_unsigned_byte(len(self.modulationParametersList))
        outputStream.write_unsigned_short(self.padding2)
        outputStream.write_unsigned_byte(self.padding3)
        for anObj in self.modulationParametersList:
            anObj.serialize(outputStream)

        for anObj in self.antennaPatternList:
            anObj.serialize(outputStream)

    def parse(self, inputStream):
        """Parse a message. This may recursively call embedded objects."""
        super(TransmitterPdu, self).parse(inputStream)
        self.radioReferenceID.parse(inputStream)
        self.radioNumber = inputStream.read_unsigned_short()
        self.radioEntityType.parse(inputStream)
        self.transmitState = inputStream.read_unsigned_byte()
        self.inputSource = inputStream.read_unsigned_byte()
        variableTransmitterParameterCount = inputStream.read_unsigned_short(
        )
        self.antennaLocation.parse(inputStream)
        self.relativeAntennaLocation.parse(inputStream)
        self.antennaPatternType = inputStream.read_unsigned_short()
        self.antennaPatternCount = inputStream.read_unsigned_short()
        self.frequency = inputStream.read_long()
        self.transmitFrequencyBandwidth = inputStream.read_float()
        self.power = inputStream.read_float()
        self.modulationType.parse(inputStream)
        self.cryptoSystem = inputStream.read_unsigned_short()
        self.cryptoKeyId = inputStream.read_unsigned_short()
        self.modulationParameterCount = inputStream.read_unsigned_byte()
        self.padding2 = inputStream.read_unsigned_short()
        self.padding3 = inputStream.read_unsigned_byte()
        """Vendor product MACE from BattleSpace Inc, only uses 1 byte per modulation param"""
        """SISO Spec dictates it should be 2 bytes"""
        """Instead of dumping the packet we can make an assumption that some vendors use 1 byte per param"""
        """Although we will still send out 2 bytes per param as per spec"""
        endsize = self.antennaPatternCount * 39
        mod_bytes = 2

        if (self.modulationParameterCount > 0):
            curr = inputStream.stream.tell()
            remaining = inputStream.stream.read(None)
            mod_bytes = (len(remaining) -
                         endsize) / self.modulationParameterCount
            inputStream.stream.seek(curr, 0)

        if (mod_bytes > 2):
            print("Malformed Packet")
        else:
            for idx in range(0, self.modulationParameterCount):
                if mod_bytes == 2:
                    element = inputStream.read_unsigned_short()
                else:
                    element = inputStream.read_unsigned_byte()
                self.modulationParametersList.append(element)
            for idx in range(0, self.antennaPatternCount):
                element = BeamAntennaPattern()
                element.parse(inputStream)
                self.antennaPatternList.append(element)


class ElectromagneticEmissionsPdu(DistributedEmissionsFamilyPdu):
    """Section 7.6.2
    
    Information about active electronic warfare (EW) emissions and active EW
    countermeasures shall be communicated using an Electromagnetic Emission PDU.
    """
    pduType: enum8 = 23  # [UID 4]

    def __init__(self,
                 emittingEntityID: "EntityID | None" = None,
                 eventID: "EventIdentifier | None" = None,
                 stateUpdateIndicator: enum8 = 0,  # [UID 77]
                 systems: list["EmissionSystemRecord"] | None = None):
        super(ElectromagneticEmissionsPdu, self).__init__()
        self.emittingEntityID = emittingEntityID or EntityID()
        """ID of the entity emitting"""
        self.eventID = eventID or EventIdentifier()
        self.stateUpdateIndicator = stateUpdateIndicator
        """This field shall be used to indicate if the data in the PDU represents a state update or just data that has changed since issuance of the last Electromagnetic Emission PDU [relative to the identified entity and emission system(s)]."""
        self.systems = systems or []
        """Electronic emmissions systems THIS IS WRONG. It has the WRONG class type and will cause problems in any marshalling."""
        self.paddingForEmissionsPdu: uint16 = 0

    @property
    def numberOfSystems(self) -> uint8:
        return len(self.systems)

    def serialize(self, outputStream):
        """serialize the class"""
        super(ElectromagneticEmissionsPdu, self).serialize(outputStream)
        self.emittingEntityID.serialize(outputStream)
        self.eventID.serialize(outputStream)
        outputStream.write_unsigned_byte(self.stateUpdateIndicator)
        outputStream.write_unsigned_byte(self.numberOfSystems)
        outputStream.write_unsigned_short(self.paddingForEmissionsPdu)
        for anObj in self.systems:
            anObj.serialize(outputStream)

    def parse(self, inputStream):
        """Parse a message. This may recursively call embedded objects."""
        super(ElectromagneticEmissionsPdu, self).parse(inputStream)
        self.emittingEntityID.parse(inputStream)
        self.eventID.parse(inputStream)
        self.stateUpdateIndicator = inputStream.read_unsigned_byte()
        numberOfSystems = inputStream.read_unsigned_byte()
        self.paddingForEmissionsPdu = inputStream.read_unsigned_short()

        for idx in range(0, numberOfSystems):
            element = EmissionSystemRecord()
            element.parse(inputStream)
            self.systems.append(element)


class EmissionSystemBeamRecord:
    """Section 7.6.2
    
    Part of EmissionSystemRecord.
    """

    def __init__(self,
                 beamDataLength: uint8 = 0,  # if exceed 255 words, set to 0
                 beamIDNumber: uint8 = 0,
                 beamParameterIndex: uint16 = 0,
                 fundamentalParameterData: "EEFundamentalParameterData | None" = None,
                 beamFunction: enum8 = 0,  # [UID 78]
                 highDensityTrackJam: enum8 = 0,  # [UID 79]
                 # MISSING: beam status (See EEPDU 7.6.2)
                 jammingModeSequence: "JammingTechnique | None" = None,
                 trackJamRecords: list["TrackJamData"] | None = None):
        self.beamDataLength = beamDataLength
        self.beamIDNumber = beamIDNumber
        self.beamParameterIndex = beamParameterIndex
        self.fundamentalParameterData = (fundamentalParameterData
                                         or EEFundamentalParameterData())
        self.beamFunction = beamFunction
        self.highDensityTrackJam = highDensityTrackJam
        self.jammingModeSequence = jammingModeSequence or JammingTechnique()
        self.trackJamRecords = trackJamRecords or []

    @property
    def numberOfTargetsInTrackJam(self) -> uint8:
        return len(self.trackJamRecords)

    def serialize(self, outputStream):
        outputStream.write_unsigned_byte(self.beamDataLength)
        outputStream.write_unsigned_byte(self.beamIDNumber)
        outputStream.write_unsigned_short(self.beamParameterIndex)
        self.fundamentalParameterData.serialize(outputStream)
        outputStream.write_unsigned_byte(self.beamFunction)
        outputStream.write_unsigned_byte(self.numberOfTargetsInTrackJam)
        outputStream.write_unsigned_byte(self.highDensityTrackJam)
        outputStream.write_unsigned_byte(0)  # 8 bit padding
        outputStream.write_unsigned_int(self.jammingModeSequence)

        for anObj in self.trackJamRecords:
            anObj.serialize(outputStream)

    def parse(self, inputStream):
        self.beamDataLength = inputStream.read_unsigned_byte()
        self.beamIDNumber = inputStream.read_unsigned_byte()
        self.beamParameterIndex = inputStream.read_unsigned_short()
        self.fundamentalParameterData.parse(inputStream)
        self.beamFunction = inputStream.read_unsigned_byte()
        numberOfTargetsInTrackJam = inputStream.read_unsigned_byte()
        self.highDensityTrackJam = inputStream.read_unsigned_byte()
        inputStream.read_unsigned_byte()  # 8 bit padding
        self.jammingModeSequence = inputStream.read_unsigned_int()

        for idx in range(0, numberOfTargetsInTrackJam):
            element = TrackJamData()
            element.parse(inputStream)
            self.trackJamRecords.append(element)


class EmissionSystemRecord:
    """Section 7.6.2
    
    Part of Electromagnetic Emission PDU
    """

    def __init__(self,
                 systemDataLength: uint8 = 0,  # length in 32-bit words, 0 if exceed 255
                 emitterSystem: "EmitterSystem | None" = None,
                 location: "Vector3Float | None" = None,
                 beamRecords: list["EmissionSystemBeamRecord"] | None = None):
        self.systemDataLength = systemDataLength
        """this field shall specify the length of this emitter system's data in 32-bit words."""
        self.paddingForEmissionsPdu: uint8 = 0
        self.emitterSystem = emitterSystem or EmitterSystem()
        """information about a particular emitter system and shall be represented by an Emitter System record (see 6.2.23)."""
        self.location = location or Vector3Float()
        """the location of the antenna beam source with respect to the emitting entity's coordinate system. This location shall be the origin of the emitter coordinate system that shall have the same orientation as the entity coordinate system. This field shall be represented by an Entity Coordinate Vector record see 6.2.95"""
        self.beamRecords = beamRecords or []

    @property
    def numberOfBeams(self) -> uint8:
        return len(self.beamRecords)

    def serialize(self, outputStream):
        outputStream.write_unsigned_byte(self.systemDataLength)
        outputStream.write_unsigned_byte(self.numberOfBeams)
        outputStream.write_unsigned_short(0)  # 16 bit padding
        self.emitterSystem.serialize(outputStream)
        self.location.serialize(outputStream)
        for anObj in self.beamRecords:
            anObj.serialize(outputStream)

    def parse(self, inputStream):
        self.systemDataLength = inputStream.read_unsigned_byte()
        numberOfBeams = inputStream.read_unsigned_byte()
        inputStream.read_unsigned_short()  # 16 bit padding
        self.emitterSystem.parse(inputStream)
        self.location.parse(inputStream)
        for idx in range(0, numberOfBeams):
            element = EmissionSystemBeamRecord()
            element.parse(inputStream)
            self.beamRecords.append(element)


class ResupplyOfferPdu(LogisticsFamilyPdu):
    """Section 7.4.3
    
    Information used to communicate the offer of supplies by a supplying entity
    to a receiving entity. COMPLETE
    """
    pduType: enum8 = 6  # [UID 4]

    def __init__(self,
                 receivingEntityID: "EntityID | None" = None,
                 supplyingEntityID: "EntityID | None" = None,
                 supplies: list["SupplyQuantity"] | None = None):
        super(ResupplyOfferPdu, self).__init__()
        self.receivingEntityID = receivingEntityID or EntityID()
        """Field identifies the Entity and respective Entity Record ID that is receiving service (see 6.2.28), Section 7.4.3"""
        self.supplyingEntityID = supplyingEntityID or EntityID()
        """Identifies the Entity and respective Entity ID Record that is supplying  (see 6.2.28), Section 7.4.3"""
        self.padding1: uint8 = 0
        self.padding2: uint16 = 0
        self.supplies = supplies or []
        """A Record that Specifies the type of supply and the amount of that supply for each of the supply types in numberOfSupplyTypes (see 6.2.85), Section 7.4.3"""

    @property
    def numberOfSupplyTypes(self) -> uint8:
        return len(self.supplies)

    def serialize(self, outputStream):
        """serialize the class"""
        super(ResupplyOfferPdu, self).serialize(outputStream)
        self.receivingEntityID.serialize(outputStream)
        self.supplyingEntityID.serialize(outputStream)
        outputStream.write_unsigned_byte(self.numberOfSupplyTypes)
        outputStream.write_byte(self.padding1)
        outputStream.write_short(self.padding2)
        for anObj in self.supplies:
            anObj.serialize(outputStream)

    def parse(self, inputStream):
        """Parse a message. This may recursively call embedded objects."""
        super(ResupplyOfferPdu, self).parse(inputStream)
        self.receivingEntityID.parse(inputStream)
        self.supplyingEntityID.parse(inputStream)
        numberOfSupplyTypes = inputStream.read_unsigned_byte()
        self.padding1 = inputStream.read_byte()
        self.padding2 = inputStream.read_short()
        for idx in range(0, numberOfSupplyTypes):
            element = SupplyQuantity()
            element.parse(inputStream)
            self.supplies.append(element)


class AttributePdu(EntityInformationFamilyPdu):
    """Section 7.2.6
    
    Information about individual attributes for a particular entity, other
    object, or event may be communicated using an Attribute PDU. The Attribute
    PDU shall not be used to exchange data available in any other PDU except
    where explicitly mentioned in the PDU issuance instructions within this
    standard.
    See 5.3.6 for the information requirements and issuance and receipt rules
    for this PDU. INCOMPLETE
    """

    def __init__(self,
                 originatingSimulationAddress: "SimulationAddress | None" = None,
                 attributeRecordPduType: enum8 = 0,  # [UID 4]
                 attributeRecordProtocolVersion: enum8 = 0,  # [UID 5]
                 masterAttributeRecordType: enum32 = 0,  # [UID 66]
                 actionCode: enum8 = 0,  # [UID 295]
                 numberOfAttributeRecordSets: uint16 = 0):
        super(AttributePdu, self).__init__()
        self.originatingSimulationAddress = (originatingSimulationAddress
                                             or SimulationAddress())
        """This field shall identify the simulation issuing the Attribute PDU. It shall be represented by a Simulation Address record (see 6.2.79)."""
        self.padding1: uint32 = 0
        self.padding2: uint16 = 0
        self.attributeRecordPduType = attributeRecordPduType
        """This field shall represent the type of the PDU that is being extended or updated, if applicable. It shall be represented by an 8-bit enumeration."""
        self.attributeRecordProtocolVersion = attributeRecordProtocolVersion
        """This field shall indicate the Protocol Version associated with the Attribute Record PDU Type. It shall be represented by an 8-bit enumeration."""
        self.masterAttributeRecordType = masterAttributeRecordType
        """This field shall contain the Attribute record type of the Attribute records in the PDU if they all have the same Attribute record type. It shall be represented by a 32-bit enumeration."""
        self.actionCode = actionCode
        """This field shall identify the action code applicable to this Attribute PDU. The Action Code shall apply to all Attribute records contained in the PDU. It shall be represented by an 8-bit enumeration."""
        self.padding3: uint8 = 0
        self.numberOfAttributeRecordSets = numberOfAttributeRecordSets
        """This field shall specify the number of Attribute Record Sets that make up the remainder of the PDU. It shall be represented by a 16-bit unsigned integer."""

    def serialize(self, outputStream):
        """serialize the class"""
        super(AttributePdu, self).serialize(outputStream)
        self.originatingSimulationAddress.serialize(outputStream)
        outputStream.write_int(self.padding1)
        outputStream.write_short(self.padding2)
        outputStream.write_unsigned_byte(self.attributeRecordPduType)
        outputStream.write_unsigned_byte(self.attributeRecordProtocolVersion)
        outputStream.write_unsigned_int(self.masterAttributeRecordType)
        outputStream.write_unsigned_byte(self.actionCode)
        outputStream.write_byte(self.padding3)
        outputStream.write_unsigned_short(self.numberOfAttributeRecordSets)

    def parse(self, inputStream):
        """Parse a message. This may recursively call embedded objects."""
        super(AttributePdu, self).parse(inputStream)
        self.originatingSimulationAddress.parse(inputStream)
        self.padding1 = inputStream.read_int()
        self.padding2 = inputStream.read_short()
        self.attributeRecordPduType = inputStream.read_unsigned_byte()
        self.attributeRecordProtocolVersion = inputStream.read_unsigned_byte()
        self.masterAttributeRecordType = inputStream.read_unsigned_int()
        self.actionCode = inputStream.read_unsigned_byte()
        self.padding3 = inputStream.read_byte()
        self.numberOfAttributeRecordSets = inputStream.read_unsigned_short()


class MinefieldFamilyPdu(Pdu):
    """Section 7.9
    
    Abstract superclass for PDUs relating to minefields."""
    protocolFamily: enum8 = 8  # [UID 5]

    def __init__(self):
        super(MinefieldFamilyPdu, self).__init__()
        """initialize value"""

    def serialize(self, outputStream):
        """serialize the class"""
        super(MinefieldFamilyPdu, self).serialize(outputStream)

    def parse(self, inputStream):
        """Parse a message. This may recursively call embedded objects."""
        super(MinefieldFamilyPdu, self).parse(inputStream)


class SetDataReliablePdu(SimulationManagementWithReliabilityFamilyPdu):
    """Section 5.3.12.9
    
    Initializing or changing internal state information, reliable. Needs manual
    intervention to fix padding on variable datums. UNFINISHED
    """
    pduType: enum8 = 59  # [UID 4]

    def __init__(self,
                 requiredReliabilityService: enum8 = 0,  # [UID 74]
                 requestID: uint32 = 0,
                 fixedDatumRecords: list["FixedDatum"] | None = None,
                 variableDatumRecords: list["VariableDatum"] | None = None):
        super(SetDataReliablePdu, self).__init__()
        self.requiredReliabilityService = requiredReliabilityService
        """level of reliability service used for this transaction"""
        self.pad1: uint8 = 0
        self.pad2: uint16 = 0
        self.requestID = requestID
        # Use DatumSpecification
        self._datums = DatumSpecification(fixedDatumRecords or [],
                                          variableDatumRecords or [])

    @property
    def numberOfFixedDatumRecords(self) -> int:
        return self._datums.numberOfFixedDatumRecords

    @property
    def numberOfVariableDatumRecords(self) -> int:
        return self._datums.numberOfVariableDatumRecords

    @property
    def fixedDatumRecords(self) -> list["FixedDatum"]:
        return self._datums.fixedDatumRecords

    @property
    def variableDatumRecords(self) -> list["VariableDatum"]:
        return self._datums.variableDatumRecords

    def serialize(self, outputStream):
        """serialize the class"""
        super(SetDataReliablePdu, self).serialize(outputStream)
        outputStream.write_unsigned_byte(self.requiredReliabilityService)
        outputStream.write_unsigned_short(self.pad1)
        outputStream.write_unsigned_byte(self.pad2)
        outputStream.write_unsigned_int(self.requestID)
        self._datums.serialize(outputStream)

    def parse(self, inputStream):
        """Parse a message. This may recursively call embedded objects."""
        super(SetDataReliablePdu, self).parse(inputStream)
        self.requiredReliabilityService = inputStream.read_unsigned_byte()
        self.pad1 = inputStream.read_unsigned_short()
        self.pad2 = inputStream.read_unsigned_byte()
        self.requestID = inputStream.read_unsigned_int()
        self._datums.parse(inputStream)


class EventReportPdu(SimulationManagementFamilyPdu):
    """Section 7.5.12
    
    Reports occurrence of a significant event to the simulation manager.
    COMPLETE
    """
    pduType: enum8 = 21  # [UID 4]

    def __init__(self,
                 eventType: enum32 = 0,  # [UID 73]
                 fixedDatumRecords: list["FixedDatum"] | None = None,
                 variableDatumRecords: list["VariableDatum"] | None = None):
        super(EventReportPdu, self).__init__()
        self.eventType = eventType
        self.padding1 = 0
        # Use DatumSpecification
        self._datums = DatumSpecification(fixedDatumRecords or [],
                                          variableDatumRecords or [])

    def serialize(self, outputStream):
        """serialize the class"""
        super(EventReportPdu, self).serialize(outputStream)
        outputStream.write_unsigned_int(self.eventType)
        outputStream.write_unsigned_int(self.padding1)
        self._datums.serialize(outputStream)

    def parse(self, inputStream):
        """Parse a message. This may recursively call embedded objects."""
        super(EventReportPdu, self).parse(inputStream)
        self.eventType = inputStream.read_unsigned_int()
        self.padding1 = inputStream.read_unsigned_int()
        self._datums.parse(inputStream)


class PointObjectStatePdu(SyntheticEnvironmentFamilyPdu):
    """Section 7.10.4
    
    Information about the addition or modification of a synthetic enviroment
    object that is anchored to the terrain with a single point. COMPLETE
    """
    pduType: enum8 = 43  # [UID 4]

    def __init__(self,
                 objectID: "EntityID | None" = None,
                 referencedObjectID: "EntityID | None" = None,
                 updateNumber: uint16 = 0,
                 forceID: enum8 = 0,  # [UID 6]
                 modifications : enum8 = 0,  # [UID 240]
                 objectType: "ObjectType | None" = None,
                 objectLocation: "Vector3Double | None" = None,
                 objectOrientation: "EulerAngles | None" = None,
                 objectAppearance: struct32 | struct16 = b'0000',  # [UID 229]
                 requesterID: "SimulationAddress | None" = None,
                 receivingID: "SimulationAddress | None" = None):
        super(PointObjectStatePdu, self).__init__()
        # TODO: Validate ObjectID?
        self.objectID = objectID or EntityID()
        """Object in synthetic environment"""
        self.referencedObjectID = referencedObjectID or EntityID()
        """Object with which this point object is associated"""
        self.updateNumber = updateNumber
        """unique update number of each state transition of an object"""
        self.forceID = forceID
        """force ID"""
        self.modifications = modifications
        """modifications"""
        self.objectType = objectType or ObjectType()
        """Object type"""
        self.objectLocation = objectLocation or Vector3Double()
        """Object location"""
        self.objectOrientation = objectOrientation or EulerAngles()
        """Object orientation"""
        self.objectAppearance = objectAppearance
        """Object appearance"""
        self.pad1: uint16 = 0
        self.requesterID = requesterID or SimulationAddress()
        """requester ID"""
        self.receivingID = receivingID or SimulationAddress()
        """receiver ID"""
        self.pad2: uint32 = 0

    def serialize(self, outputStream):
        """serialize the class"""
        super(PointObjectStatePdu, self).serialize(outputStream)
        self.objectID.serialize(outputStream)
        self.referencedObjectID.serialize(outputStream)
        outputStream.write_unsigned_short(self.updateNumber)
        outputStream.write_unsigned_byte(self.forceID)
        outputStream.write_unsigned_byte(self.modifications)
        self.objectType.serialize(outputStream)
        self.objectLocation.serialize(outputStream)
        self.objectOrientation.serialize(outputStream)
        outputStream.write_double(self.objectAppearance)
        self.requesterID.serialize(outputStream)
        self.receivingID.serialize(outputStream)
        outputStream.write_unsigned_int(self.pad2)

    def parse(self, inputStream):
        """Parse a message. This may recursively call embedded objects."""
        super(PointObjectStatePdu, self).parse(inputStream)
        self.objectID.parse(inputStream)
        self.referencedObjectID.parse(inputStream)
        self.updateNumber = inputStream.read_unsigned_short()
        self.forceID = inputStream.read_unsigned_byte()
        self.modifications = inputStream.read_unsigned_byte()
        self.objectType.parse(inputStream)
        self.objectLocation.parse(inputStream)
        self.objectOrientation.parse(inputStream)
        self.objectAppearance = inputStream.read_double()
        self.requesterID.parse(inputStream)
        self.receivingID.parse(inputStream)
        self.pad2 = inputStream.read_unsigned_int()


class DataPdu(SimulationManagementFamilyPdu):
    """Section 7.5.11
    
    Information issued in response to a data query pdu or a set data pdu is
    communicated using a data pdu. COMPLETE
    """
    pduType: enum8 = 20  # [UID 4]

    def __init__(self,
                 requestID: uint32 = 0,
                 fixedDatumRecords: list["FixedDatum"] | None = None,
                 variableDatumRecords: list["VariableDatum"] | None = None):
        super(DataPdu, self).__init__()
        self.requestID = requestID
        """ID of request"""
        self.padding1: uint32 = 0
        # Use DatumSpecification
        self._datums = DatumSpecification(fixedDatumRecords or [],
                                          variableDatumRecords or [])

    @property
    def numberOfFixedDatumRecords(self) -> int:
        return self._datums.numberOfFixedDatumRecords

    @property
    def numberOfVariableDatumRecords(self) -> int:
        return self._datums.numberOfVariableDatumRecords

    @property
    def fixedDatumRecords(self) -> list["FixedDatum"]:
        return self._datums.fixedDatumRecords

    @property
    def variableDatumRecords(self) -> list["VariableDatum"]:
        return self._datums.variableDatumRecords

    def serialize(self, outputStream):
        """serialize the class"""
        super(DataPdu, self).serialize(outputStream)
        outputStream.write_unsigned_int(self.requestID)
        outputStream.write_unsigned_int(self.padding1)
        self._datums.serialize(outputStream)

    def parse(self, inputStream):
        """Parse a message. This may recursively call embedded objects."""

        super(DataPdu, self).parse(inputStream)
        self.requestID = inputStream.read_unsigned_int()
        self.padding1 = inputStream.read_unsigned_int()
        self._datums.parse(inputStream)


class FastEntityStatePdu(EntityInformationFamilyPdu):
    """Section 7.2.2
    
    Represents the postion and state of one entity in the world. This is
    identical in function to entity state pdu, but generates less garbage to
    collect in the Java world. COMPLETE
    """
    pduType: enum8 = 1  # [UID 4]

    def __init__(self,
                 site=0,
                 application=0,
                 entity=0,
                 forceId=0,
                 numberOfVariableParameters=0,
                 entityKind=0,
                 domain=0,
                 country=0,
                 category=0,
                 subcategory=0,
                 specific=0,
                 extra=0,
                 altEntityKind=0,
                 altDomain=0,
                 altCountry=0,
                 altCategory=0,
                 altSubcategory=0,
                 altSpecific=0,
                 altExtra=0,
                 xVelocity=0,
                 yVelocity=0,
                 zVelocity=0,
                 xLocation=0,
                 yLocation=0,
                 zLocation=0,
                 psi=0,
                 theta=0,
                 phi=0,
                 entityAppearance=0,
                 deadReckoningAlgorithm=0,
                 otherParameters=None,
                 xAcceleration=0,
                 yAcceleration=0,
                 zAcceleration=0,
                 xAngularVelocity=0,
                 yAngularVelocity=0,
                 zAngularVelocity=0,
                 marking=None,
                 capabilities=0,
                 variableParameters=None):
        super(FastEntityStatePdu, self).__init__()
        self.site = site
        """The site ID"""
        self.application = application
        """The application ID"""
        self.entity = entity
        """the entity ID"""
        self.forceId = forceId
        """what force this entity is affiliated with, eg red, blue, neutral, etc"""
        self.numberOfVariableParameters = numberOfVariableParameters
        """How many variable (nee articulation) parameters are in the variable length list"""
        self.entityKind = entityKind
        """Kind of entity"""
        self.domain = domain
        """Domain of entity (air, surface, subsurface, space, etc)"""
        self.country = country
        """country to which the design of the entity is attributed"""
        self.category = category
        """category of entity"""
        self.subcategory = subcategory
        """subcategory of entity"""
        self.specific = specific
        """specific info based on subcategory field"""
        self.extra = extra
        self.altEntityKind = altEntityKind
        """Kind of entity"""
        self.altDomain = altDomain
        """Domain of entity (air, surface, subsurface, space, etc)"""
        self.altCountry = altCountry
        """country to which the design of the entity is attributed"""
        self.altCategory = altCategory
        """category of entity"""
        self.altSubcategory = altSubcategory
        """subcategory of entity"""
        self.altSpecific = altSpecific
        """specific info based on subcategory field"""
        self.altExtra = altExtra
        self.xVelocity = xVelocity
        """X velo"""
        self.yVelocity = yVelocity
        """y Value"""
        self.zVelocity = zVelocity
        """Z value"""
        self.xLocation = xLocation
        """X value"""
        self.yLocation = yLocation
        """y Value"""
        self.zLocation = zLocation
        """Z value"""
        self.psi = psi
        self.theta = theta
        self.phi = phi
        self.entityAppearance = entityAppearance
        """a series of bit flags that are used to help draw the entity, such as smoking, on fire, etc."""
        self.deadReckoningAlgorithm = deadReckoningAlgorithm
        """enumeration of what dead reckoning algorighm to use"""
        self.otherParameters = otherParameters or [0] * 15
        """other parameters to use in the dead reckoning algorithm"""
        self.xAcceleration = xAcceleration
        """X value"""
        self.yAcceleration = yAcceleration
        """y Value"""
        self.zAcceleration = zAcceleration
        """Z value"""
        self.xAngularVelocity = xAngularVelocity
        """X value"""
        self.yAngularVelocity = yAngularVelocity
        """y Value"""
        self.zAngularVelocity = zAngularVelocity
        """Z value"""
        self.marking = marking or [0] * 12
        """characters that can be used for debugging, or to draw unique strings on the side of entities in the world"""
        self.capabilities = capabilities
        """a series of bit flags"""
        self.variableParameters = variableParameters or []
        """variable length list of variable parameters. In earlier versions of DIS these were known as articulation parameters"""

    def serialize(self, outputStream):
        """serialize the class"""
        super(FastEntityStatePdu, self).serialize(outputStream)
        outputStream.write_unsigned_short(self.site)
        outputStream.write_unsigned_short(self.application)
        outputStream.write_unsigned_short(self.entity)
        outputStream.write_unsigned_byte(self.forceId)
        outputStream.write_byte(len(self.variableParameters))
        outputStream.write_unsigned_byte(self.entityKind)
        outputStream.write_unsigned_byte(self.domain)
        outputStream.write_unsigned_short(self.country)
        outputStream.write_unsigned_byte(self.category)
        outputStream.write_unsigned_byte(self.subcategory)
        outputStream.write_unsigned_byte(self.specific)
        outputStream.write_unsigned_byte(self.extra)
        outputStream.write_unsigned_byte(self.altEntityKind)
        outputStream.write_unsigned_byte(self.altDomain)
        outputStream.write_unsigned_short(self.altCountry)
        outputStream.write_unsigned_byte(self.altCategory)
        outputStream.write_unsigned_byte(self.altSubcategory)
        outputStream.write_unsigned_byte(self.altSpecific)
        outputStream.write_unsigned_byte(self.altExtra)
        outputStream.write_float(self.xVelocity)
        outputStream.write_float(self.yVelocity)
        outputStream.write_float(self.zVelocity)
        outputStream.write_double(self.xLocation)
        outputStream.write_double(self.yLocation)
        outputStream.write_double(self.zLocation)
        outputStream.write_float(self.psi)
        outputStream.write_float(self.theta)
        outputStream.write_float(self.phi)
        outputStream.write_int(self.entityAppearance)
        outputStream.write_unsigned_byte(self.deadReckoningAlgorithm)
        for idx in range(0, 15):
            outputStream.write_byte(self.otherParameters[idx])

        outputStream.write_float(self.xAcceleration)
        outputStream.write_float(self.yAcceleration)
        outputStream.write_float(self.zAcceleration)
        outputStream.write_float(self.xAngularVelocity)
        outputStream.write_float(self.yAngularVelocity)
        outputStream.write_float(self.zAngularVelocity)
        for idx in range(0, 12):
            outputStream.write_byte(self.marking[idx])

        outputStream.write_int(self.capabilities)
        for anObj in self.variableParameters:
            anObj.serialize(outputStream)

    def parse(self, inputStream):
        """Parse a message. This may recursively call embedded objects."""
        super(FastEntityStatePdu, self).parse(inputStream)
        self.site = inputStream.read_unsigned_short()
        self.application = inputStream.read_unsigned_short()
        self.entity = inputStream.read_unsigned_short()
        self.forceId = inputStream.read_unsigned_byte()
        self.numberOfVariableParameters = inputStream.read_byte()
        self.entityKind = inputStream.read_unsigned_byte()
        self.domain = inputStream.read_unsigned_byte()
        self.country = inputStream.read_unsigned_short()
        self.category = inputStream.read_unsigned_byte()
        self.subcategory = inputStream.read_unsigned_byte()
        self.specific = inputStream.read_unsigned_byte()
        self.extra = inputStream.read_unsigned_byte()
        self.altEntityKind = inputStream.read_unsigned_byte()
        self.altDomain = inputStream.read_unsigned_byte()
        self.altCountry = inputStream.read_unsigned_short()
        self.altCategory = inputStream.read_unsigned_byte()
        self.altSubcategory = inputStream.read_unsigned_byte()
        self.altSpecific = inputStream.read_unsigned_byte()
        self.altExtra = inputStream.read_unsigned_byte()
        self.xVelocity = inputStream.read_float()
        self.yVelocity = inputStream.read_float()
        self.zVelocity = inputStream.read_float()
        self.xLocation = inputStream.read_double()
        self.yLocation = inputStream.read_double()
        self.zLocation = inputStream.read_double()
        self.psi = inputStream.read_float()
        self.theta = inputStream.read_float()
        self.phi = inputStream.read_float()
        self.entityAppearance = inputStream.read_int()
        self.deadReckoningAlgorithm = inputStream.read_unsigned_byte()
        self.otherParameters = [0] * 15
        for idx in range(0, 15):
            val = inputStream.read_byte()

            self.otherParameters[idx] = val

        self.xAcceleration = inputStream.read_float()
        self.yAcceleration = inputStream.read_float()
        self.zAcceleration = inputStream.read_float()
        self.xAngularVelocity = inputStream.read_float()
        self.yAngularVelocity = inputStream.read_float()
        self.zAngularVelocity = inputStream.read_float()
        self.marking = [0] * 12
        for idx in range(0, 12):
            val = inputStream.read_byte()

            self.marking[idx] = val

        self.capabilities = inputStream.read_int()
        for idx in range(0, self.numberOfVariableParameters):
            element = VariableParameter()
            element.parse(inputStream)
            self.variableParameters.append(element)


class AcknowledgeReliablePdu(SimulationManagementWithReliabilityFamilyPdu):
    """Section 5.3.12.5
    
    Ack receipt of a start-resume, stop-freeze, create-entity or remove entity
    (reliable) pdus. COMPLETE
    """
    pduType: enum8 = 55  # [UID 4]

    def __init__(self,
                 acknowledgeFlag: enum16 = 0,  # [UID 69]
                 responseFlag: enum16 = 0,  # [UID 70]
                 requestID: uint32 = 0):
        super(AcknowledgeReliablePdu, self).__init__()
        self.acknowledgeFlag = acknowledgeFlag
        """ack flags"""
        self.responseFlag = responseFlag
        """response flags"""
        self.requestID = requestID

    def serialize(self, outputStream):
        """serialize the class"""
        super(AcknowledgeReliablePdu, self).serialize(outputStream)
        outputStream.write_unsigned_short(self.acknowledgeFlag)
        outputStream.write_unsigned_short(self.responseFlag)
        outputStream.write_unsigned_int(self.requestID)

    def parse(self, inputStream):
        """Parse a message. This may recursively call embedded objects."""
        super(AcknowledgeReliablePdu, self).parse(inputStream)
        self.acknowledgeFlag = inputStream.read_unsigned_short()
        self.responseFlag = inputStream.read_unsigned_short()
        self.requestID = inputStream.read_unsigned_int()


class StartResumeReliablePdu(SimulationManagementWithReliabilityFamilyPdu):
    """Section 5.3.12.3
    
    Start resume simulation, relaible. COMPLETE
    """
    pduType: enum8 = 53  # [UID 4]

    def __init__(self,
                 realWorldTime: "ClockTime | None" = None,
                 simulationTime: "ClockTime | None" = None,
                 requiredReliabilityService: enum8 = 0,  # [UID 74]
                 requestID: uint32 = 0):
        super(StartResumeReliablePdu, self).__init__()
        self.realWorldTime = realWorldTime or ClockTime()
        """time in real world for this operation to happen"""
        self.simulationTime = simulationTime or ClockTime()
        """time in simulation for the simulation to resume"""
        self.requiredReliabilityService = requiredReliabilityService
        """level of reliability service used for this transaction"""
        self.pad1: uint8 = 0
        self.pad2: uint16 = 0
        self.requestID = requestID

    def serialize(self, outputStream):
        """serialize the class"""
        super(StartResumeReliablePdu, self).serialize(outputStream)
        self.realWorldTime.serialize(outputStream)
        self.simulationTime.serialize(outputStream)
        outputStream.write_unsigned_byte(self.requiredReliabilityService)
        outputStream.write_unsigned_short(self.pad1)
        outputStream.write_unsigned_byte(self.pad2)
        outputStream.write_unsigned_int(self.requestID)

    def parse(self, inputStream):
        """Parse a message. This may recursively call embedded objects."""
        super(StartResumeReliablePdu, self).parse(inputStream)
        self.realWorldTime.parse(inputStream)
        self.simulationTime.parse(inputStream)
        self.requiredReliabilityService = inputStream.read_unsigned_byte()
        self.pad1 = inputStream.read_unsigned_short()
        self.pad2 = inputStream.read_unsigned_byte()
        self.requestID = inputStream.read_unsigned_int()


class ArealObjectStatePdu(SyntheticEnvironmentFamilyPdu):
    """Section 7.10.6
    
    Information about the addition/modification of an oobject that is
    geometrically anchored to the terrain with a set of three or more points
    that come to a closure. COMPLETE
    """
    pduType: enum8 = 45  # [UID 4]

    def __init__(self,
                 objectID: "EntityID | None" = None,
                 referencedObjectID: "EntityID | None" = None,
                 updateNumber: uint16 = 0,
                 forceId: enum8 = 0,  # [UID 6]
                 modifications: enum8 = 0,  # [UID 242]
                 objectType: "ObjectType | None" = None,
                 specificObjectAppearance: struct32 = b'0000',
                 generalObjectAppearance: struct16 = b'00',  # [UID 229]
                 requesterID: "SimulationAddress | None" = None,
                 receivingID: "SimulationAddress | None" = None,
                 objectLocation: list["Vector3Double"] | None = None):
        super(ArealObjectStatePdu, self).__init__()
        # TODO: validate object ID?
        self.objectID = objectID or EntityID()
        """Object in synthetic environment"""
        self.referencedObjectID = referencedObjectID or EntityID()
        """Object with which this point object is associated"""
        self.updateNumber = updateNumber
        """unique update number of each state transition of an object"""
        self.forceID = forceId
        self.modifications = modifications
        self.objectType = objectType or ObjectType()
        self.specificObjectAppearance = specificObjectAppearance
        self.generalObjectAppearance = generalObjectAppearance
        self.requesterID = requesterID or SimulationAddress()
        self.receivingID = receivingID or SimulationAddress()
        self.objectLocation = objectLocation or []

    @property
    def numberOfPoints(self) -> uint16:
        return len(self.objectLocation)

    def serialize(self, outputStream):
        """serialize the class"""
        super(ArealObjectStatePdu, self).serialize(outputStream)
        self.objectID.serialize(outputStream)
        self.referencedObjectID.serialize(outputStream)
        outputStream.write_unsigned_short(self.updateNumber)
        outputStream.write_unsigned_byte(self.forceID)
        outputStream.write_unsigned_byte(self.modifications)
        self.objectType.serialize(outputStream)
        outputStream.write_unsigned_int(self.specificObjectAppearance)
        outputStream.write_unsigned_short(self.generalObjectAppearance)
        outputStream.write_unsigned_short(self.numberOfPoints)
        self.requesterID.serialize(outputStream)
        self.receivingID.serialize(outputStream)
        for anObj in self.objectLocation:
            anObj.serialize(outputStream)

    def parse(self, inputStream):
        """Parse a message. This may recursively call embedded objects."""
        super(ArealObjectStatePdu, self).parse(inputStream)
        self.objectID.parse(inputStream)
        self.referencedObjectID.parse(inputStream)
        self.updateNumber = inputStream.read_unsigned_short()
        self.forceID = inputStream.read_unsigned_byte()
        self.modifications = inputStream.read_unsigned_byte()
        self.objectType.parse(inputStream)
        self.specificObjectAppearance = inputStream.read_unsigned_int()
        self.generalObjectAppearance = inputStream.read_unsigned_short()
        numberOfPoints = inputStream.read_unsigned_short()
        self.requesterID.parse(inputStream)
        self.receivingID.parse(inputStream)
        for idx in range(0, numberOfPoints):
            element = Vector3Double()
            element.parse(inputStream)
            self.objectLocation.append(element)


class DataQueryReliablePdu(SimulationManagementWithReliabilityFamilyPdu):
    """Section 5.3.12.8
    
    Request for data from an entity. COMPLETE
    """
    pduType: enum8 = 58  # [UID 4]

    def __init__(self,
                 requiredReliabilityService: enum8 = 0,  # [UID 74]
                 requestID: uint32 = 0,
                 timeInterval=0,
                 fixedDatumIDs: list[enum32] | None = None,
                 variableDatumIDs: list[enum32] | None = None):
        super(DataQueryReliablePdu, self).__init__()
        self.requiredReliabilityService = requiredReliabilityService
        """level of reliability service used for this transaction"""
        self.pad1: uint8 = 0
        self.pad2: uint16 = 0
        self.requestID = requestID
        self.timeInterval = timeInterval
        """time interval between issuing data query PDUs"""
        # Use DataQueryDatumSpecification
        self._dataQuery = DataQueryDatumSpecification(fixedDatumIDs or [],
                                                      variableDatumIDs or [])

    @property
    def numberOfFixedDatumIDs(self) -> int:
        return self._dataQuery.numberOfFixedDatumIDs

    @property
    def numberOfVariableDatumIDs(self) -> int:
        return self._dataQuery.numberOfVariableDatumIDs

    @property
    def fixedDatumIDs(self) -> list[int]:
        return self._dataQuery.fixedDatumIDs

    @property
    def variableDatumIDs(self) -> list[int]:
        return self._dataQuery.variableDatumIDs

    def serialize(self, outputStream):
        """serialize the class"""
        super(DataQueryReliablePdu, self).serialize(outputStream)
        outputStream.write_unsigned_byte(self.requiredReliabilityService)
        outputStream.write_unsigned_short(self.pad1)
        outputStream.write_unsigned_byte(self.pad2)
        outputStream.write_unsigned_int(self.requestID)
        outputStream.write_unsigned_int(self.timeInterval)
        self._dataQuery.serialize(outputStream)

    def parse(self, inputStream):
        """Parse a message. This may recursively call embedded objects."""
        super(DataQueryReliablePdu, self).parse(inputStream)
        self.requiredReliabilityService = inputStream.read_unsigned_byte()
        self.pad1 = inputStream.read_unsigned_short()
        self.pad2 = inputStream.read_unsigned_byte()
        self.requestID = inputStream.read_unsigned_int()
        self.timeInterval = inputStream.read_unsigned_int()
        self._dataQuery.parse(inputStream)


class MinefieldStatePdu(MinefieldFamilyPdu):
    """Section 7.9.2
    
    Information about the complete minefield. The minefield presence,
    perimeter, etc. COMPLETE
    """
    pduType: enum8 = 37  # [UID 4]

    def __init__(self,
                 minefieldID: "MinefieldIdentifier | None" = None,
                 minefieldSequence: uint16 = 0,
                 forceID: enum8 = 0,  # [UID 6]
                 minefieldType: "EntityType | None" = None,
                 minefieldLocation: "Vector3Double | None" = None,
                 minefieldOrientation: "EulerAngles | None" = None,
                 appearance: struct16 = 0,  # [UID 190]
                 protocolMode: struct16 = 0,  # See 6.2.69
                 perimeterPoints: list["Vector2Float"] | None = None,
                 mineTypes: list["EntityType"] | None = None):
        super(MinefieldStatePdu, self).__init__()
        self.minefieldID = minefieldID or MinefieldIdentifier()
        self.minefieldSequence = minefieldSequence
        self.forceID = forceID
        self.minefieldType = minefieldType or EntityType()
        self.minefieldLocation = minefieldLocation or Vector3Double()
        """location of center of minefield in world coords"""
        self.minefieldOrientation = minefieldOrientation or EulerAngles()
        self.appearance = appearance
        """appearance bitflags"""
        self.protocolMode = protocolMode
        """protocolMode. First two bits are the protocol mode, 14 bits reserved."""
        self.perimeterPoints = perimeterPoints or []
        self.mineTypes = mineTypes or []

    @property
    def numberOfPerimeterPoints(self) -> uint8:
        return len(self.perimeterPoints)

    @property
    def numberOfMineTypes(self) -> uint16:
        return len(self.mineTypes)

    def serialize(self, outputStream):
        """serialize the class"""
        super(MinefieldStatePdu, self).serialize(outputStream)
        self.minefieldID.serialize(outputStream)
        outputStream.write_unsigned_short(self.minefieldSequence)
        outputStream.write_unsigned_byte(self.forceID)
        outputStream.write_unsigned_byte(self.numberOfPerimeterPoints)
        self.minefieldType.serialize(outputStream)
        outputStream.write_unsigned_short(self.numberOfMineTypes)
        self.minefieldLocation.serialize(outputStream)
        self.minefieldOrientation.serialize(outputStream)
        outputStream.write_unsigned_short(self.appearance)
        outputStream.write_unsigned_short(self.protocolMode)
        for anObj in self.perimeterPoints:
            anObj.serialize(outputStream)

        for anObj in self.mineTypes:
            anObj.serialize(outputStream)

    def parse(self, inputStream):
        """Parse a message. This may recursively call embedded objects."""
        super(MinefieldStatePdu, self).parse(inputStream)
        self.minefieldID.parse(inputStream)
        self.minefieldSequence = inputStream.read_unsigned_short()
        self.forceID = inputStream.read_unsigned_byte()
        numberOfPerimeterPoints = inputStream.read_unsigned_byte()
        self.minefieldType.parse(inputStream)
        numberOfMineTypes = inputStream.read_unsigned_short()
        self.minefieldLocation.parse(inputStream)
        self.minefieldOrientation.parse(inputStream)
        self.appearance = inputStream.read_unsigned_short()
        self.protocolMode = inputStream.read_unsigned_short()
        for idx in range(0, numberOfPerimeterPoints):
            element = Vector2Float()
            element.parse(inputStream)
            self.perimeterPoints.append(element)

        for idx in range(0, numberOfMineTypes):
            element = EntityType()
            element.parse(inputStream)
            self.mineTypes.append(element)


class DataReliablePdu(SimulationManagementWithReliabilityFamilyPdu):
    """Section 5.3.12.10
    
    Issued in response to a data query R or set data R pdu. Needs manual
    intervention to fix padding on variable datums. UNFINISHED
    """
    pduType: enum8 = 60  # [UID 4]

    def __init__(self,
                 requestID: uint32 = 0,
                 requiredReliabilityService: enum8 = 0,  # [UID 74]
                 fixedDatumRecords: list["FixedDatum"] | None = None,
                 variableDatumRecords: list["VariableDatum"] | None = None):
        super(DataReliablePdu, self).__init__()
        self.requestID = requestID
        self.requiredReliabilityService = requiredReliabilityService
        """level of reliability service used for this transaction"""
        self.pad1: uint8 = 0
        self.pad2: uint16 = 0
        # Use DatumSpecification
        self._datums = DatumSpecification(fixedDatumRecords or [],
                                          variableDatumRecords or [])

    @property
    def numberOfFixedDatumRecords(self) -> int:
        return self._datums.numberOfFixedDatumRecords

    @property
    def numberOfVariableDatumRecords(self) -> int:
        return self._datums.numberOfVariableDatumRecords

    @property
    def fixedDatumRecords(self) -> list["FixedDatum"]:
        return self._datums.fixedDatumRecords

    @property
    def variableDatumRecords(self) -> list["VariableDatum"]:
        return self._datums.variableDatumRecords

    def serialize(self, outputStream):
        """serialize the class"""
        super(DataReliablePdu, self).serialize(outputStream)
        outputStream.write_unsigned_int(self.requestID)
        outputStream.write_unsigned_byte(self.requiredReliabilityService)
        outputStream.write_unsigned_short(self.pad1)
        outputStream.write_unsigned_byte(self.pad2)
        self._datums.serialize(outputStream)

    def parse(self, inputStream):
        """Parse a message. This may recursively call embedded objects."""
        super(DataReliablePdu, self).parse(inputStream)
        self.requestID = inputStream.read_unsigned_int()
        self.requiredReliabilityService = inputStream.read_unsigned_byte()
        self.pad1 = inputStream.read_unsigned_short()
        self.pad2 = inputStream.read_unsigned_byte()
        self._datums.parse(inputStream)


class CommentPdu(SimulationManagementFamilyPdu):
    """Section 7.5.13
    
    Arbitrary messages can be entered into the data stream via use of this PDU. COMPLETE
    """
    pduType: enum8 = 22  # [UID 4]

    def __init__(self,
                 fixedDatumRecords: list["FixedDatum"] | None = None,
                 variableDatumRecords: list["VariableDatum"] | None = None):
        super(CommentPdu, self).__init__()
        # Use DatumSpecification
        self._datums = DatumSpecification(fixedDatumRecords or [],
                                          variableDatumRecords or [])

    @property
    def numberOfFixedDatumRecords(self) -> int:
        return self._datums.numberOfFixedDatumRecords

    @property
    def numberOfVariableDatumRecords(self) -> int:
        return self._datums.numberOfVariableDatumRecords

    @property
    def fixedDatumRecords(self) -> list["FixedDatum"]:
        return self._datums.fixedDatumRecords

    @property
    def variableDatumRecords(self) -> list["VariableDatum"]:
        return self._datums.variableDatumRecords

    def serialize(self, outputStream):
        """serialize the class"""
        super(CommentPdu, self).serialize(outputStream)
        self._datums.serialize(outputStream)

    def parse(self, inputStream):
        """Parse a message. This may recursively call embedded objects."""
        super(CommentPdu, self).parse(inputStream)
        self._datums.parse(inputStream)


class CommentReliablePdu(SimulationManagementWithReliabilityFamilyPdu):
    """Section 5.3.12.12
    
    Arbitrary messages. Only reliable this time. Needs manual intervention to
    fix padding in variable datums. UNFINISHED
    """
    pduType: enum8 = 62  # [UID 4]

    def __init__(self,
                 fixedDatumRecords: list["FixedDatum"] | None = None,
                 variableDatumRecords: list["VariableDatum"] | None = None):
        super(CommentReliablePdu, self).__init__()
        # Use DatumSpecification
        self._datums = DatumSpecification(fixedDatumRecords or [],
                                          variableDatumRecords or [])

    @property
    def numberOfFixedDatumRecords(self) -> int:
        return self._datums.numberOfFixedDatumRecords

    @property
    def numberOfVariableDatumRecords(self) -> int:
        return self._datums.numberOfVariableDatumRecords

    @property
    def fixedDatumRecords(self) -> list["FixedDatum"]:
        return self._datums.fixedDatumRecords

    @property
    def variableDatumRecords(self) -> list["VariableDatum"]:
        return self._datums.variableDatumRecords

    def serialize(self, outputStream):
        """serialize the class"""
        super(CommentReliablePdu, self).serialize(outputStream)
        self._datums.serialize(outputStream)

    def parse(self, inputStream):
        """Parse a message. This may recursively call embedded objects."""
        super(CommentReliablePdu, self).parse(inputStream)
        self._datums.parse(inputStream)


class DirectedEnergyFirePdu(WarfareFamilyPdu):
    """Section 7.3.4
    
    Firing of a directed energy weapon shall be communicated by issuing a
    Directed Energy Fire PDU. COMPLETE
    """
    pduType: enum8 = 68  # [UID 4]

    def __init__(self,
                 munitionType: "EntityType | None" = None,
                 shotStartTime: "ClockTime | None" = None,
                 cumulativeShotTime: float32 = 0.0,  # in seconds
                 apertureEmitterLocation: "Vector3Float | None" = None,
                 apertureDiameter: float32 = 0.0,  # in meters
                 wavelength: float32 = 0.0,  # in meters
                 peakIrradiance=0.0,
                 pulseRepetitionFrequency: float32 = 0.0,  # in Hz
                 pulseWidth: float32 = 0,  # in seconds
                 flags: struct16 = b'00',  # [UID 313]
                 pulseShape: enum8 = 0,  # [UID 312]
                 dERecords: list | None = None):
        super(DirectedEnergyFirePdu, self).__init__()
        # TODO: validate entity type?
        self.munitionType = munitionType or EntityType()
        """Field shall identify the munition type enumeration for the DE weapon beam, Section 7.3.4"""
        self.shotStartTime = shotStartTime or ClockTime()
        """Field shall indicate the simulation time at start of the shot, Section 7.3.4"""
        self.cumulativeShotTime = cumulativeShotTime
        """Field shall indicate the current cumulative duration of the shot, Section 7.3.4"""
        self.apertureEmitterLocation = (apertureEmitterLocation
                                        or Vector3Float())
        """Field shall identify the location of the DE weapon aperture/emitter, Section 7.3.4"""
        self.apertureDiameter = apertureDiameter
        """Field shall identify the beam diameter at the aperture/emitter, Section 7.3.4"""
        self.wavelength = wavelength
        """Field shall identify the emissions wavelength in units of meters, Section 7.3.4"""
        self.peakIrradiance = peakIrradiance
        """Field shall identify the current peak irradiance of emissions in units of Watts per square meter, Section 7.3.4"""
        self.pulseRepetitionFrequency = pulseRepetitionFrequency
        """field shall identify the current pulse repetition frequency in units of cycles per second (Hertz), Section 7.3.4"""
        self.pulseWidth = pulseWidth
        """field shall identify the pulse width emissions in units of seconds, Section 7.3.4"""
        self.flags = flags
        """16bit Boolean field shall contain various flags to indicate status information needed to process a DE, Section 7.3.4"""
        self.pulseShape = pulseShape
        """Field shall identify the pulse shape and shall be represented as an 8-bit enumeration, Section 7.3.4"""
        self.padding1: uint8 = 0
        self.padding2: uint32 = 0
        self.padding3: uint16 = 0
        self.dERecords = dERecords or []
        """Fields shall contain one or more DE records, records shall conform to the variable record format (Section6.2.82), Section 7.3.4"""

    @property
    def numberOfDERecords(self) -> uint16:
        return len(self.dERecords)

    def serialize(self, outputStream):
        """serialize the class"""
        super(DirectedEnergyFirePdu, self).serialize(outputStream)
        self.munitionType.serialize(outputStream)
        self.shotStartTime.serialize(outputStream)
        outputStream.write_float(self.commulativeShotTime)
        self.apertureEmitterLocation.serialize(outputStream)
        outputStream.write_float(self.apertureDiameter)
        outputStream.write_float(self.wavelength)
        outputStream.write_float(self.peakIrradiance)
        outputStream.write_float(self.pulseRepetitionFrequency)
        outputStream.write_int(self.pulseWidth)
        outputStream.write_int(self.flags)
        outputStream.write_byte(self.pulseShape)
        outputStream.write_unsigned_byte(self.padding1)
        outputStream.write_unsigned_int(self.padding2)
        outputStream.write_unsigned_short(self.padding3)
        outputStream.write_unsigned_short(self.numberOfDERecords)
        for anObj in self.dERecords:
            anObj.serialize(outputStream)

    def parse(self, inputStream):
        """Parse a message. This may recursively call embedded objects."""
        super(DirectedEnergyFirePdu, self).parse(inputStream)
        self.munitionType.parse(inputStream)
        self.shotStartTime.parse(inputStream)
        self.commulativeShotTime = inputStream.read_float()
        self.apertureEmitterLocation.parse(inputStream)
        self.apertureDiameter = inputStream.read_float()
        self.wavelength = inputStream.read_float()
        self.peakIrradiance = inputStream.read_float()
        self.pulseRepetitionFrequency = inputStream.read_float()
        self.pulseWidth = inputStream.read_int()
        self.flags = inputStream.read_int()
        self.pulseShape = inputStream.read_byte()
        self.padding1 = inputStream.read_unsigned_byte()
        self.padding2 = inputStream.read_unsigned_int()
        self.padding3 = inputStream.read_unsigned_short()
        numberOfDERecords = inputStream.read_unsigned_short()
        for idx in range(0, numberOfDERecords):
            element = null()
            element.parse(inputStream)
            self.dERecords.append(element)


class DetonationPdu(WarfareFamilyPdu):
    """Section 7.3.3
    
    Detonation or impact of munitions, as well as, non-munition explosions,
    the burst or initial bloom of chaff, and the ignition of a flare shall be
    indicated. COMPLETE
    """
    pduType: enum8 = 3  # [UID 4]

    def __init__(self,
                 explodingEntityID: "EntityID | None" = None,
                 eventID: "EventIdentifier | None" = None,
                 velocity: "Vector3Float | None" = None,
                 location: "Vector3Double | None" = None,
                 descriptor: "MunitionDescriptor | None" = None,
                 locationInEntityCoordinates: "Vector3Float | None" = None,
                 detonationResult: enum8 = 0,  # [UID 62]
                 variableParameters: list["VariableParameter"] | None = None):
        super(DetonationPdu, self).__init__()
        self.explodingEntityID = explodingEntityID or EntityID()
        """ID of the expendable entity, Section 7.3.3"""
        self.eventID = eventID or EventIdentifier()
        self.velocity = velocity or Vector3Float()
        """velocity of the munition immediately before detonation/impact, Section 7.3.3"""
        self.location = location or Vector3Double(
        )
        """location of the munition detonation, the expendable detonation, Section 7.3.3"""
        self.descriptor = descriptor or MunitionDescriptor()
        self.locationInEntityCoordinates = locationInEntityCoordinates or Vector3Float(
        )
        self.detonationResult = detonationResult
        self.pad: uint16 = 0
        self.variableParameters = variableParameters or []
        """specify the parameter values for each Variable Parameter record, Section 7.3.3"""

    @property
    def numberOfVariableParameters(self) -> uint8:
        return len(self.variableParameters)

    def serialize(self, outputStream):
        """serialize the class"""
        super(DetonationPdu, self).serialize(outputStream)
        self.explodingEntityID.serialize(outputStream)
        self.eventID.serialize(outputStream)
        self.velocity.serialize(outputStream)
        self.location.serialize(outputStream)
        self.descriptor.serialize(outputStream)
        self.locationInEntityCoordinates.serialize(outputStream)
        outputStream.write_unsigned_byte(self.detonationResult)
        outputStream.write_unsigned_byte(self.numberOfVariableParameters)
        outputStream.write_unsigned_short(self.pad)
        for anObj in self.variableParameters:
            anObj.serialize(outputStream)

    def parse(self, inputStream):
        """Parse a message. This may recursively call embedded objects."""
        super(DetonationPdu, self).parse(inputStream)
        self.explodingEntityID.parse(inputStream)
        self.eventID.parse(inputStream)
        self.velocity.parse(inputStream)
        self.location.parse(inputStream)
        self.descriptor.parse(inputStream)
        self.locationInEntityCoordinates.parse(inputStream)
        self.detonationResult = inputStream.read_unsigned_byte()
        numberOfVariableParameters = inputStream.read_unsigned_byte()
        self.pad = inputStream.read_unsigned_short()
        for idx in range(0, numberOfVariableParameters):
            element = VariableParameter()
            element.parse(inputStream)
            self.variableParameters.append(element)


class SetDataPdu(SimulationManagementFamilyPdu):
    """Section 7.5.10
    
    Change state information with the data contained in this. COMPLETE
    """
    pduType: enum8 = 19  # [UID 4]

    def __init__(self,
                 requestID: uint32 = 0,
                 fixedDatumRecords: list["FixedDatum"] | None = None,
                 variableDatumRecords: list["VariableDatum"] | None = None):
        super(SetDataPdu, self).__init__()
        self.requestID = requestID
        self.padding1: uint32 = 0
        # Use DatumSpecification
        self._datums = DatumSpecification(fixedDatumRecords or [],
                                          variableDatumRecords or [])

    @property
    def numberOfFixedDatumRecords(self) -> int:
        return self._datums.numberOfFixedDatumRecords

    @property
    def numberOfVariableDatumRecords(self) -> int:
        return self._datums.numberOfVariableDatumRecords

    @property
    def fixedDatumRecords(self) -> list["FixedDatum"]:
        return self._datums.fixedDatumRecords

    @property
    def variableDatumRecords(self) -> list["VariableDatum"]:
        return self._datums.variableDatumRecords

    def serialize(self, outputStream):
        """serialize the class"""
        super(SetDataPdu, self).serialize(outputStream)
        outputStream.write_unsigned_int(self.requestID)
        outputStream.write_unsigned_int(self.padding1)
        self._datums.serialize(outputStream)

    def parse(self, inputStream):
        """Parse a message. This may recursively call embedded objects."""
        super(SetDataPdu, self).parse(inputStream)
        self.requestID = inputStream.read_unsigned_int()
        self.padding1 = inputStream.read_unsigned_int()
        self._datums.parse(inputStream)


class RecordQueryReliablePdu(SimulationManagementWithReliabilityFamilyPdu):
    """Section 7.11.14
    
    A request for one or more records of data from an entity. COMPLETE
    """
    pduType: enum8 = 63  # [UID 4]

    def __init__(self,
                 requestID: uint32 = 0,
                 requiredReliabilityService: enum8 = 0,  # [UID 74]
                 eventType: enum16 = 0,  # [UID 334]
                 time: uint32 = 0,  # timestamp
                 recordIDs: list[enum32] | None = None):  # [UID 66]
        super(RecordQueryReliablePdu, self).__init__()
        self.requestID = requestID
        self.requiredReliabilityService = requiredReliabilityService
        """level of reliability service used for this transaction"""
        self.pad1: uint8 = 0
        """padding. The spec is unclear and contradictory here."""
        self.pad2 = 0
        self.eventType = eventType
        self.time = time
        self.recordIDs = recordIDs or []

    @property
    def numberOfRecords(self) -> uint32:
        return len(self.recordIDs)

    def serialize(self, outputStream):
        """serialize the class"""
        super(RecordQueryReliablePdu, self).serialize(outputStream)
        outputStream.write_unsigned_int(self.requestID)
        outputStream.write_unsigned_byte(self.requiredReliabilityService)
        outputStream.write_unsigned_short(self.pad1)
        outputStream.write_unsigned_byte(self.pad2)
        outputStream.write_unsigned_short(self.eventType)
        outputStream.write_unsigned_int(self.time)
        outputStream.write_unsigned_int(self.numberOfRecords)
        for anObj in self.recordIDs:
            anObj.serialize(outputStream)

    def parse(self, inputStream):
        """Parse a message. This may recursively call embedded objects."""
        super(RecordQueryReliablePdu, self).parse(inputStream)
        self.requestID = inputStream.read_unsigned_int()
        self.requiredReliabilityService = inputStream.read_unsigned_byte()
        self.pad1 = inputStream.read_unsigned_short()
        self.pad2 = inputStream.read_unsigned_byte()
        self.eventType = inputStream.read_unsigned_short()
        self.time = inputStream.read_unsigned_int()
        numberOfRecords = inputStream.read_unsigned_int()
        for idx in range(0, numberOfRecords):
            element = null()
            element.parse(inputStream)
            self.recordIDs.append(element)


class ActionResponsePdu(SimulationManagementFamilyPdu):
    """Section 7.5.8
    
    Response to an action request PDU. COMPLETE
    """
    pduType: enum8 = 17  # [UID 4]

    def __init__(self,
                 requestID: uint32 = 0,
                 requestStatus: enum32 = 0,  # [UID 72]
                 fixedDatumRecords: list["FixedDatum"] | None = None,
                 variableDatumRecords: list["VariableDatum"] | None = None):
        super(ActionResponsePdu, self).__init__()
        self.requestID = requestID
        """Request ID that is unique"""
        self.requestStatus = requestStatus
        # Use DatumSpecification
        self._datums = DatumSpecification(fixedDatumRecords or [],
                                          variableDatumRecords or [])

    @property
    def numberOfFixedDatumRecords(self) -> int:
        return self._datums.numberOfFixedDatumRecords

    @property
    def numberOfVariableDatumRecords(self) -> int:
        return self._datums.numberOfVariableDatumRecords

    @property
    def fixedDatumRecords(self) -> list["FixedDatum"]:
        return self._datums.fixedDatumRecords

    @property
    def variableDatumRecords(self) -> list["VariableDatum"]:
        return self._datums.variableDatumRecords

    def serialize(self, outputStream):
        """serialize the class"""
        super(ActionResponsePdu, self).serialize(outputStream)
        outputStream.write_unsigned_int(self.requestID)
        outputStream.write_unsigned_int(self.requestStatus)
        self._datums.serialize(outputStream)

    def parse(self, inputStream):
        """Parse a message. This may recursively call embedded objects."""
        super(ActionResponsePdu, self).parse(inputStream)
        self.requestID = inputStream.read_unsigned_int()
        self.requestStatus = inputStream.read_unsigned_int()
        self._datums.parse(inputStream)


class EntityDamageStatusPdu(WarfareFamilyPdu):
    """Section 7.3.5
    
    Shall be used to communicate detailed damage information sustained by an
    entity regardless of the source of the damage. COMPLETE
    """
    pduType: enum8 = 69  # [UID 4]

    def __init__(self,
                 damagedEntityID: "EntityID | None" = None,
                 damageDescriptionRecords=None):
        super(EntityDamageStatusPdu, self).__init__()
        self.damagedEntityID = damagedEntityID or EntityID()
        """Field shall identify the damaged entity (see 6.2.28), Section 7.3.4 COMPLETE"""
        self.padding1: uint16 = 0
        self.padding2: uint16 = 0
        # TODO: Look into using StandardVariableSpecification to compose this
        self.damageDescriptionRecords = damageDescriptionRecords or []
        """Fields shall contain one or more Damage Description records (see 6.2.17) and may contain other Standard Variable records, Section 7.3.5"""

    @property
    def numberOfDamageDescriptions(self) -> uint16:
        return len(self.damageDescriptionRecords)

    def serialize(self, outputStream):
        """serialize the class"""
        super(EntityDamageStatusPdu, self).serialize(outputStream)
        self.damagedEntityID.serialize(outputStream)
        outputStream.write_unsigned_short(self.padding1)
        outputStream.write_unsigned_short(self.padding2)
        outputStream.write_unsigned_short(self.numberOfDamageDescriptions)
        for anObj in self.damageDescriptionRecords:
            anObj.serialize(outputStream)

    def parse(self, inputStream):
        """Parse a message. This may recursively call embedded objects."""
        super(EntityDamageStatusPdu, self).parse(inputStream)
        self.damagedEntityID.parse(inputStream)
        self.padding1 = inputStream.read_unsigned_short()
        self.padding2 = inputStream.read_unsigned_short()
        numberOfDamageDescriptions = inputStream.read_unsigned_short()
        for idx in range(0, numberOfDamageDescriptions):
            element = null()
            element.parse(inputStream)
            self.damageDescriptionRecords.append(element)


class FirePdu(WarfareFamilyPdu):
    """Section 7.3.2
    
    The firing of a weapon or expendable shall be communicated by issuing a
    Fire PDU. COMPLETE
    """
    pduType: enum8 = 2  # [UID 4]

    def __init__(self,
                 munitionExpendableID: "EntityID | None" = None,
                 eventID: "EventIdentifier | None" = None,
                 fireMissionIndex: uint32 = 0,
                 location: "Vector3Double | None" = None,
                 descriptor: "MunitionDescriptor | None" = None,
                 velocity: "Vector3Float | None" = None,
                 range_: float32 = 0.0):  # in meters
        super(FirePdu, self).__init__()
        self.munitionExpendableID = munitionExpendableID or EntityID()
        """This field shall specify the entity identification of the fired munition or expendable. This field shall be represented by an Entity Identifier record (see 6.2.28)."""
        self.eventID = eventID or EventIdentifier()
        """This field shall contain an identification generated by the firing entity to associate related firing and detonation events. This field shall be represented by an Event Identifier record (see 6.2.34)."""
        self.fireMissionIndex = fireMissionIndex
        """This field shall identify the fire mission (see 5.4.3.3). This field shall be representedby a 32-bit unsigned integer."""
        self.location = location or Vector3Double(
        )
        """This field shall specify the location, in world coordinates, from which the munition was launched, and shall be represented by a World Coordinates record (see 6.2.97)."""
        self.descriptor = descriptor or MunitionDescriptor()
        """This field shall describe the firing or launch of a munition or expendable represented by one of the following types of Descriptor records: Munition Descriptor (6.2.20.2) or Expendable Descriptor (6.2.20.4)."""
        self.velocity = velocity or Vector3Float()
        """This field shall specify the velocity of the fired munition at the point when the issuing simulation application intends the externally visible effects of the launch (e.g. exhaust plume or muzzle blast) to first become apparent. The velocity shall be represented in world coordinates. This field shall be represented by a Linear Velocity Vector record [see 6.2.95 item c)]."""
        self.range = range_  # range is a built-in function in Python
        """This field shall specify the range that an entitys fire control system has assumed in computing the fire control solution. This field shall be represented by a 32-bit floating point number in meters. For systems where range is unknown or unavailable, this field shall contain a value of zero."""

    def serialize(self, outputStream):
        """serialize the class"""
        super(FirePdu, self).serialize(outputStream)
        self.munitionExpendableID.serialize(outputStream)
        self.eventID.serialize(outputStream)
        outputStream.write_unsigned_int(self.fireMissionIndex)
        self.location.serialize(outputStream)
        self.descriptor.serialize(outputStream)
        self.velocity.serialize(outputStream)
        outputStream.write_float(self.range)

    def parse(self, inputStream):
        """Parse a message. This may recursively call embedded objects."""
        super(FirePdu, self).parse(inputStream)
        self.munitionExpendableID.parse(inputStream)
        self.eventID.parse(inputStream)
        self.fireMissionIndex = inputStream.read_unsigned_int()
        self.location.parse(inputStream)
        self.descriptor.parse(inputStream)
        self.velocity.parse(inputStream)
        self.range = inputStream.read_float()


class ReceiverPdu(RadioCommunicationsFamilyPdu):
    """Section 7.7.4
    
    Communication of a receiver state. COMPLETE
    """
    pduType: enum8 = 27  # [UID 4]

    def __init__(self,
                 receiverState: enum16 = 0,  # [UID 179]
                 receivedPower: float32 = 0.0,  # in decibel milliwatts
                 transmitterEntityID: "EntityID | ObjectIdentifier | UnattachedIdentifier | None" = None,
                 transmitterRadioId: uint16 = 0):
        super(ReceiverPdu, self).__init__()
        self.receiverState = receiverState
        """encoding scheme used, and enumeration"""
        self.padding1: uint16 = 0
        self.receivedPower = receivedPower
        """received power"""
        self.transmitterEntityID = transmitterEntityID or EntityID()
        """ID of transmitter"""
        self.transmitterRadioId = transmitterRadioId
        """ID of transmitting radio"""

    def serialize(self, outputStream):
        """serialize the class"""
        super(ReceiverPdu, self).serialize(outputStream)
        outputStream.write_unsigned_short(self.receiverState)
        outputStream.write_unsigned_short(self.padding1)
        outputStream.write_float(self.receivedPower)
        self.transmitterEntityID.serialize(outputStream)
        outputStream.write_unsigned_short(self.transmitterRadioId)

    def parse(self, inputStream):
        """Parse a message. This may recursively call embedded objects."""
        super(ReceiverPdu, self).parse(inputStream)
        self.receiverState = inputStream.read_unsigned_short()
        self.padding1 = inputStream.read_unsigned_short()
        self.receivedPower = inputStream.read_float()
        self.transmitterEntityID.parse(inputStream)
        self.transmitterRadioId = inputStream.read_unsigned_short()


class UaPdu(DistributedEmissionsFamilyPdu):
    """Section 7.6.4
    
    Information about underwater acoustic emmissions. This requires manual
    cleanup.  The beam data records should ALL be a the finish, rather than
    attached to each emitter system. UNFINISHED
    """
    pduType: enum8 = 29  # [UID 4]

    def __init__(self,
                 emittingEntityID: "EntityID | None" = None,
                 eventID: "EventIdentifier | None" = None,
                 stateChangeIndicator: enum8 = 0,  # [UID 143]
                 passiveParameterIndex: enum16 = 0,  # [UID 148]
                 propulsionPlantConfiguration: struct8 = b'0',  # [UID 149]
                 shaftRPMs: list | None = None,  # positive = clockwise
                 apaData: list | None = None,
                 emitterSystems: list | None = None):
        super(UaPdu, self).__init__()
        self.emittingEntityID = emittingEntityID or EntityID()
        """ID of the entity that is the source of the emission"""
        self.eventID = eventID or EventIdentifier()
        """ID of event"""
        self.stateChangeIndicator = stateChangeIndicator
        """This field shall be used to indicate whether the data in the UA PDU represent a state update or data that have changed since issuance of the last UA PDU"""
        self.pad: uint8 = 0
        self.passiveParameterIndex = passiveParameterIndex
        """This field indicates which database record (or file) shall be used in the definition of passive signature (unintentional) emissions of the entity. The indicated database record (or  file) shall define all noise generated as a function of propulsion plant configurations and associated  auxiliaries."""
        self.propulsionPlantConfiguration = propulsionPlantConfiguration
        """This field shall specify the entity propulsion plant configuration. This field is used to determine the passive signature characteristics of an entity."""
        # TODO: create classes/structs to break down each entry
        self.shaftRPMs = shaftRPMs or []
        """shaft RPM values. THIS IS WRONG. It has the wrong class in the list."""
        self.apaData = apaData or []
        """apaData. THIS IS WRONG. It has the worng class in the list."""
        self.emitterSystems = emitterSystems or []
        """THIS IS WRONG. It has the wrong class in the list."""

    @property
    def numberOfShafts(self) -> uint8:
        return len(self.shaftRPMs)

    @property
    def numberOfAPAs(self) -> uint8:
        return len(self.apaData)

    @property
    def numberOfUAEmitterSystems(self) -> uint8:
        return len(self.emitterSystems)

    def serialize(self, outputStream):
        """serialize the class"""
        super(UaPdu, self).serialize(outputStream)
        self.emittingEntityID.serialize(outputStream)
        self.eventID.serialize(outputStream)
        outputStream.write_byte(self.stateChangeIndicator)
        outputStream.write_byte(self.pad)
        outputStream.write_unsigned_short(self.passiveParameterIndex)
        outputStream.write_unsigned_byte(self.propulsionPlantConfiguration)
        outputStream.write_unsigned_byte(self.numberOfShafts)
        outputStream.write_unsigned_byte(self.numberOfAPAs)
        outputStream.write_unsigned_byte(self.numberOfUAEmitterSystems)
        for anObj in self.shaftRPMs:
            anObj.serialize(outputStream)
        for anObj in self.apaData:
            anObj.serialize(outputStream)
        for anObj in self.emitterSystems:
            anObj.serialize(outputStream)

    def parse(self, inputStream):
        """Parse a message. This may recursively call embedded objects."""
        super(UaPdu, self).parse(inputStream)
        self.emittingEntityID.parse(inputStream)
        self.eventID.parse(inputStream)
        self.stateChangeIndicator = inputStream.read_byte()
        self.pad = inputStream.read_byte()
        self.passiveParameterIndex = inputStream.read_unsigned_short()
        self.propulsionPlantConfiguration = inputStream.read_unsigned_byte()
        numberOfShafts = inputStream.read_unsigned_byte()
        numberOfAPAs = inputStream.read_unsigned_byte()
        numberOfUAEmitterSystems = inputStream.read_unsigned_byte()
        for idx in range(0, numberOfShafts):
            element = null()
            element.parse(inputStream)
            self.shaftRPMs.append(element)
        for idx in range(0, numberOfAPAs):
            element = null()
            element.parse(inputStream)
            self.apaData.append(element)
        for idx in range(0, numberOfUAEmitterSystems):
            element = null()
            element.parse(inputStream)
            self.emitterSystems.append(element)


class IntercomControlPdu(RadioCommunicationsFamilyPdu):
    """Section 7.7.6
    
    Detailed information about the state of an intercom device and the actions
    it is requesting of another intercom device, or the response to a requested
    action. Required manual intervention to fix the intercom parameters, which
    can be of variable length. UNFINISHED
    """
    pduType: enum8 = 32  # [UID 4]

    def __init__(self,
                 controlType: enum8 = 0,  # [UID 180]
                 communicationsChannelType: struct8 = b'0',  # [UID 416], [UID 181]
                 sourceEntityID: "EntityID | UnattachedIdentifier | None" = None,
                 sourceCommunicationsDeviceID: uint16 = 0,
                 sourceLineID: uint8 = 0,
                 transmitPriority: uint8 = 0,
                 transmitLineState: enum8 = 0,  # [UID 183]
                 command: enum8 = 0,  # [UID 182]
                 masterEntityID: "EntityID | UnattachedIdentifier | None" = None,
                 masterCommunicationsDeviceID: uint16 = 0,
                 intercomParameters: "IntercomCommunicationsParameters | None" = None):
        super(IntercomControlPdu, self).__init__()
        self.controlType = controlType
        self.communicationsChannelType = communicationsChannelType
        self.sourceEntityID = sourceEntityID or EntityID()
        self.sourceCommunicationsDeviceID = sourceCommunicationsDeviceID
        """The specific intercom device being simulated within an entity."""
        self.sourceLineID = sourceLineID
        """Line number to which the intercom control refers"""
        self.transmitPriority = transmitPriority
        """priority of this message relative to transmissons from other intercom devices"""
        self.transmitLineState = transmitLineState
        """current transmit state of the line"""
        self.command = command
        """detailed type requested."""
        self.masterEntityID = masterEntityID or EntityID()
        """eid of the entity that has created this intercom channel."""
        self.masterCommunicationsDeviceID = masterCommunicationsDeviceID
        """specific intercom device that has created this intercom channel"""
        self.intercomParameters = intercomParameters
        """^^^This is wrong the length of the data field is variable. Using a long for now."""

    @property
    def intercomParametersLength(self) -> uint32:
        # FIXME: This is incorrect
        #        It should return the number of bytes in intercomParameters
        return len(self.intercomParameters)

    def serialize(self, outputStream):
        """serialize the class"""
        super(IntercomControlPdu, self).serialize(outputStream)
        outputStream.write_unsigned_byte(self.controlType)
        outputStream.write_unsigned_byte(self.communicationsChannelType)
        self.sourceEntityID.serialize(outputStream)
        outputStream.write_unsigned_byte(self.sourceCommunicationsDeviceID)
        outputStream.write_unsigned_byte(self.sourceLineID)
        outputStream.write_unsigned_byte(self.transmitPriority)
        outputStream.write_unsigned_byte(self.transmitLineState)
        outputStream.write_unsigned_byte(self.command)
        self.masterEntityID.serialize(outputStream)
        outputStream.write_unsigned_short(self.masterCommunicationsDeviceID)
        outputStream.write_unsigned_int(self.intercomParametersLength)
        for anObj in self.intercomParameters:
            anObj.serialize(outputStream)

    def parse(self, inputStream):
        """Parse a message. This may recursively call embedded objects."""
        super(IntercomControlPdu, self).parse(inputStream)
        self.controlType = inputStream.read_unsigned_byte()
        self.communicationsChannelType = inputStream.read_unsigned_byte()
        self.sourceEntityID.parse(inputStream)
        self.sourceCommunicationsDeviceID = inputStream.read_unsigned_byte()
        self.sourceLineID = inputStream.read_unsigned_byte()
        self.transmitPriority = inputStream.read_unsigned_byte()
        self.transmitLineState = inputStream.read_unsigned_byte()
        self.command = inputStream.read_unsigned_byte()
        self.masterEntityID.parse(inputStream)
        self.masterCommunicationsDeviceID = inputStream.read_unsigned_short()
        intercomParametersLength = inputStream.read_unsigned_int()
        # TODO: Validate intercomParametersLength against rest of input stream?
        self.intercomParameters = IntercomCommunicationsParameters.parse(inputStream)


class SignalPdu(RadioCommunicationsFamilyPdu):
    """Section 7.7.3.
    
    Detailed information about a radio transmitter. This PDU requires manually
    written code to complete. The encodingScheme field can be used in multiple
    ways, which requires hand-written code to finish. UNFINISHED
    """
    pduType: enum8 = 26  # [UID 4]

    def __init__(self,
                 entityID: "EntityID | ObjectIdentifier | UnattachedIdentifier | None" = None,
                 radioID: uint16 = 0,
                 encodingScheme: struct16 = b'00',  # (Table 177), [UID 271], [UID 270]
                 tdlType: enum16 = 0,  # [UID 178]
                 sampleRate: uint32 = 0,
                 samples: uint16 = 0,
                 data: list[bytes] | None = None):
        super(SignalPdu, self).__init__()
        self.entityID = entityID or EntityID()
        self.radioID = radioID
        self.encodingScheme = encodingScheme
        self.tdlType = tdlType
        self.sampleRate = sampleRate
        self.samples = samples
        self.data = data or []
        """list of eight bit values"""
        # TODO: pad to 32-bit boundary

    @property
    def dataLength(self) -> uint16:
        """Length of data in bits"""
        return len(self.data) * 8

    def serialize(self, outputStream):
        """serialize the class"""
        super(SignalPdu, self).serialize(outputStream)
        self.entityID.serialize(outputStream)
        outputStream.write_unsigned_short(self.radioID)
        outputStream.write_unsigned_short(self.encodingScheme)
        outputStream.write_unsigned_short(self.tdlType)
        outputStream.write_unsigned_int(self.sampleRate)
<<<<<<< HEAD
        outputStream.write_short(self.dataLength)
        outputStream.write_short(self.samples)
=======
        outputStream.write_unsigned_short(len(self.data) * 8)
        outputStream.write_unsigned_short(self.samples)
>>>>>>> bfe83a5a
        for b in self.data:
            outputStream.write_unsigned_byte(b)

    def parse(self, inputStream):
        """Parse a message. This may recursively call embedded objects."""
        super(SignalPdu, self).parse(inputStream)
        self.entityID.parse(inputStream)
        self.radioID = inputStream.read_unsigned_short()
        self.encodingScheme = inputStream.read_unsigned_short()
        self.tdlType = inputStream.read_unsigned_short()
        self.sampleRate = inputStream.read_unsigned_int()
<<<<<<< HEAD
        dataLength = inputStream.read_short()
        self.samples = inputStream.read_short()
        # sampleSize = dataLength / samples
        # FIXME: Read sampleSize number of bits from inputStream for data
        for idx in range(0, dataLength // 8):
            element = inputStream.read_byte()
=======
        self.dataLength = inputStream.read_unsigned_short()
        self.samples = inputStream.read_unsigned_short()
        for idx in range(0, self.dataLength // 8):
            element = inputStream.read_unsigned_byte()
>>>>>>> bfe83a5a
            self.data.append(element)


class RemoveEntityReliablePdu(SimulationManagementWithReliabilityFamilyPdu):
    """Section 5.3.12.2
    
    Removal of an entity , reliable. COMPLETE
    """
    pduType: enum8 = 52  # [UID 4]

    def __init__(self,
                 requiredReliabilityService: enum8 = 0,  # [UID 74]
                 requestID: uint32 = 0):
        super(RemoveEntityReliablePdu, self).__init__()
        self.requiredReliabilityService = requiredReliabilityService
        """level of reliability service used for this transaction"""
        self.pad1: uint8 = 0
        self.pad2: uint16 = 0
        self.requestID = requestID

    def serialize(self, outputStream):
        """serialize the class"""
        super(RemoveEntityReliablePdu, self).serialize(outputStream)
        outputStream.write_unsigned_byte(self.requiredReliabilityService)
        outputStream.write_unsigned_short(self.pad1)
        outputStream.write_unsigned_byte(self.pad2)
        outputStream.write_unsigned_int(self.requestID)

    def parse(self, inputStream):
        """Parse a message. This may recursively call embedded objects."""
        super(RemoveEntityReliablePdu, self).parse(inputStream)
        self.requiredReliabilityService = inputStream.read_unsigned_byte()
        self.pad1 = inputStream.read_unsigned_short()
        self.pad2 = inputStream.read_unsigned_byte()
        self.requestID = inputStream.read_unsigned_int()


class SeesPdu(DistributedEmissionsFamilyPdu):
    """Section 7.6.6
    
    SEES PDU, supplemental emissions entity state information. COMPLETE
    """
    pduType: enum8 = 30  # [UID 4]

    def __init__(self,
                 originatingEntityID: "EntityID | None" = None,
                 infraredSignatureRepresentationIndex: uint16 = 0,
                 acousticSignatureRepresentationIndex: uint16 = 0,
                 radarCrossSectionSignatureRepresentationIndex: uint16 = 0,
                 propulsionSystemData: list | None = None,
                 vectoringSystemData: list | None = None):
        super(SeesPdu, self).__init__()
        self.orginatingEntityID = originatingEntityID or EntityID()
        self.infraredSignatureRepresentationIndex = infraredSignatureRepresentationIndex
        self.acousticSignatureRepresentationIndex = acousticSignatureRepresentationIndex
        self.radarCrossSectionSignatureRepresentationIndex = radarCrossSectionSignatureRepresentationIndex
        self.propulsionSystemData = propulsionSystemData or []
        self.vectoringSystemData = vectoringSystemData or []

    @property
    def numberOfPropulsionSystems(self) -> uint16:
        return len(self.propulsionSystemData)

    @property
    def numberOfVectoringNozzleSystems(self) -> uint16:
        return len(self.vectoringSystemData)

    def serialize(self, outputStream):
        """serialize the class"""
        super(SeesPdu, self).serialize(outputStream)
        self.orginatingEntityID.serialize(outputStream)
        outputStream.write_unsigned_short(
            self.infraredSignatureRepresentationIndex)
        outputStream.write_unsigned_short(
            self.acousticSignatureRepresentationIndex)
        outputStream.write_unsigned_short(
            self.radarCrossSectionSignatureRepresentationIndex)
        outputStream.write_unsigned_short(self.numberOfPropulsionSystems)
        outputStream.write_unsigned_short(self.numberOfVectoringNozzleSystems)
        for anObj in self.propulsionSystemData:
            anObj.serialize(outputStream)
        for anObj in self.vectoringSystemData:
            anObj.serialize(outputStream)

    def parse(self, inputStream):
        """Parse a message. This may recursively call embedded objects."""
        super(SeesPdu, self).parse(inputStream)
        self.orginatingEntityID.parse(inputStream)
        self.infraredSignatureRepresentationIndex = inputStream.read_unsigned_short(
        )
        self.acousticSignatureRepresentationIndex = inputStream.read_unsigned_short(
        )
        self.radarCrossSectionSignatureRepresentationIndex = inputStream.read_unsigned_short(
        )
        numberOfPropulsionSystems = inputStream.read_unsigned_short()
        numberOfVectoringNozzleSystems = inputStream.read_unsigned_short()
        for idx in range(0, numberOfPropulsionSystems):
            element = null()
            element.parse(inputStream)
            self.propulsionSystemData.append(element)

        for idx in range(0, numberOfVectoringNozzleSystems):
            element = null()
            element.parse(inputStream)
            self.vectoringSystemData.append(element)


class CreateEntityReliablePdu(SimulationManagementWithReliabilityFamilyPdu):
    """Section 5.3.12.1
    
    Creation of an entity , reliable. COMPLETE
    """
    pduType: enum8 = 51  # [UID 4]

    def __init__(self,
                 requiredReliabilityService: enum8 = 0,  # [UID 74]
                 requestID: uint32 = 0):
        super(CreateEntityReliablePdu, self).__init__()
        self.requiredReliabilityService = requiredReliabilityService
        """level of reliability service used for this transaction"""
        self.pad1: uint8 = 0
        self.pad2: uint16 = 0
        self.requestID = requestID

    def serialize(self, outputStream):
        """serialize the class"""
        super(CreateEntityReliablePdu, self).serialize(outputStream)
        outputStream.write_unsigned_byte(self.requiredReliabilityService)
        outputStream.write_unsigned_short(self.pad1)
        outputStream.write_unsigned_byte(self.pad2)
        outputStream.write_unsigned_int(self.requestID)

    def parse(self, inputStream):
        """Parse a message. This may recursively call embedded objects."""
        super(CreateEntityReliablePdu, self).parse(inputStream)
        self.requiredReliabilityService = inputStream.read_unsigned_byte()
        self.pad1 = inputStream.read_unsigned_short()
        self.pad2 = inputStream.read_unsigned_byte()
        self.requestID = inputStream.read_unsigned_int()


class StopFreezeReliablePdu(SimulationManagementWithReliabilityFamilyPdu):
    """Section 5.3.12.4
    
    Stop freeze simulation, reliable. COMPLETE
    """
    pduType: enum8 = 54  # [UID 4]

    def __init__(self,
                 realWorldTime: "ClockTime | None" = None,
                 reason: enum8 = 0,  # [UID 67]
                 frozenBehavior: struct8 = b'0',  # [UID 68]
                 requiredReliabilityService: enum8 = 0,  # [UID 74]
                 requestID: uint32 = 0):
        super(StopFreezeReliablePdu, self).__init__()
        self.realWorldTime = realWorldTime or ClockTime()
        """time in real world for this operation to happen"""
        self.reason = reason
        """Reason for stopping/freezing simulation"""
        self.frozenBehavior = frozenBehavior
        """internal behvior of the simulation while frozen"""
        self.requiredReliablityService = requiredReliabilityService
        """reliablity level"""
        self.pad1: uint8 = 0
        self.requestID = requestID

    def serialize(self, outputStream):
        """serialize the class"""
        super(StopFreezeReliablePdu, self).serialize(outputStream)
        self.realWorldTime.serialize(outputStream)
        outputStream.write_unsigned_byte(self.reason)
        outputStream.write_unsigned_byte(self.frozenBehavior)
        outputStream.write_unsigned_byte(self.requiredReliablityService)
        outputStream.write_unsigned_byte(self.pad1)
        outputStream.write_unsigned_int(self.requestID)

    def parse(self, inputStream):
        """Parse a message. This may recursively call embedded objects."""
        super(StopFreezeReliablePdu, self).parse(inputStream)
        self.realWorldTime.parse(inputStream)
        self.reason = inputStream.read_unsigned_byte()
        self.frozenBehavior = inputStream.read_unsigned_byte()
        self.requiredReliablityService = inputStream.read_unsigned_byte()
        self.pad1 = inputStream.read_unsigned_byte()
        self.requestID = inputStream.read_unsigned_int()


class EventReportReliablePdu(SimulationManagementWithReliabilityFamilyPdu):
    """Section 5.3.12.11
    
    Reports the occurance of a significant event to the simulation manager.
    Needs manual intervention to fix padding in variable datums. UNFINISHED.
    """
    pduType: enum8 = 61  # [UID 4]

    def __init__(self,
                 eventType: enum32 = 0,  # [UID 73]
                 fixedDatumRecords: list["FixedDatum"] | None = None,
                 variableDatumRecords: list["VariableDatum"] | None = None):
        super(EventReportReliablePdu, self).__init__()
        self.eventType = eventType
        """Event type"""
        self.pad1: uint32 = 0
        # Use DatumSpecification
        self._datums = DatumSpecification(fixedDatumRecords or [],
                                          variableDatumRecords or [])

    @property
    def numberOfFixedDatumRecords(self) -> int:
        return self._datums.numberOfFixedDatumRecords

    @property
    def numberOfVariableDatumRecords(self) -> int:
        return self._datums.numberOfVariableDatumRecords

    @property
    def fixedDatumRecords(self) -> list["FixedDatum"]:
        return self._datums.fixedDatumRecords

    @property
    def variableDatumRecords(self) -> list["VariableDatum"]:
        return self._datums.variableDatumRecords

    def serialize(self, outputStream):
        """serialize the class"""
        super(EventReportReliablePdu, self).serialize(outputStream)
        outputStream.write_unsigned_short(self.eventType)
        outputStream.write_unsigned_int(self.pad1)
        self._datums.serialize(outputStream)

    def parse(self, inputStream):
        """Parse a message. This may recursively call embedded objects."""
        super(EventReportReliablePdu, self).parse(inputStream)
        self.eventType = inputStream.read_unsigned_short()
        self.pad1 = inputStream.read_unsigned_int()
        self._datums.parse(inputStream)


class MinefieldResponseNackPdu(MinefieldFamilyPdu):
    """Section 7.9.5
    
    Provide the means to request a retransmit of a minefield data pdu. COMPLETE
    """
    pduType: enum8 = 40  # [UID 4]

    def __init__(self,
                 minefieldID: "EntityID | None" = None,
                 requestingEntityID: "EntityID | None" = None,
                 requestID: uint32 = 0,
                 missingPduSequenceNumbers: list[uint8] | None = None):
        super(MinefieldResponseNackPdu, self).__init__()
        # TODO: validate EntityID?
        self.minefieldID = minefieldID or EntityID()
        self.requestingEntityID = requestingEntityID or EntityID()
        self.requestID = requestID
        self.missingPduSequenceNumbers = missingPduSequenceNumbers or []
        """PDU sequence numbers that were missing"""
        # TODO: pad to 32-bit boundary

    @property
    def numberOfMissingPdus(self) -> uint8:
        return len(self.missingPduSequenceNumbers)

    def serialize(self, outputStream):
        """serialize the class"""
        super(MinefieldResponseNackPdu, self).serialize(outputStream)
        self.minefieldID.serialize(outputStream)
        self.requestingEntityID.serialize(outputStream)
        outputStream.write_unsigned_byte(self.requestID)
        outputStream.write_unsigned_byte(self.numberOfMissingPdus)
        for anObj in self.missingPduSequenceNumbers:
            anObj.serialize(outputStream)

    def parse(self, inputStream):
        """Parse a message. This may recursively call embedded objects."""

        super(MinefieldResponseNackPdu, self).parse(inputStream)
        self.minefieldID.parse(inputStream)
        self.requestingEntityID.parse(inputStream)
        self.requestID = inputStream.read_unsigned_byte()
        numberOfMissingPdus = inputStream.read_unsigned_byte()
        for idx in range(0, numberOfMissingPdus):
            element = null()
            element.parse(inputStream)
            self.missingPduSequenceNumbers.append(element)


class ActionResponseReliablePdu(SimulationManagementWithReliabilityFamilyPdu):
    """Section 5.3.12.7
    
    Response from an entity to an action request PDU. COMPLETE
    """
    pduType: enum8 = 57  # [UID 4]

    def __init__(self,
                 requestID: uint32 = 0,
                 responseStatus: enum32 = 0,  # [UID 72]
                 fixedDatumRecords: list["FixedDatum"] | None = None,
                 variableDatumRecords: list["VariableDatum"] | None = None):
        super(ActionResponseReliablePdu, self).__init__()
        self.requestID = requestID
        self.responseStatus = responseStatus
        # Use DatumSpecification
        self._datums = DatumSpecification(fixedDatumRecords or [],
                                          variableDatumRecords or [])

    @property
    def numberOfFixedDatumRecords(self) -> int:
        return self._datums.numberOfFixedDatumRecords

    @property
    def numberOfVariableDatumRecords(self) -> int:
        return self._datums.numberOfVariableDatumRecords

    @property
    def fixedDatumRecords(self) -> list["FixedDatum"]:
        return self._datums.fixedDatumRecords

    @property
    def variableDatumRecords(self) -> list["VariableDatum"]:
        return self._datums.variableDatumRecords

    def serialize(self, outputStream):
        """serialize the class"""
        super(ActionResponseReliablePdu, self).serialize(outputStream)
        outputStream.write_unsigned_int(self.requestID)
        outputStream.write_unsigned_int(self.responseStatus)
        self._datums.serialize(outputStream)

    def parse(self, inputStream):
        """Parse a message. This may recursively call embedded objects."""
        super(ActionResponseReliablePdu, self).parse(inputStream)
        self.requestID = inputStream.read_unsigned_int()
        self.responseStatus = inputStream.read_unsigned_int()
        self._datums.parse(inputStream)


class IsPartOfPdu(EntityManagementFamilyPdu):
    """Section 7.8.5
    
    The joining of two or more simulation entities is communicated by this PDU.
    COMPLETE
    """
    pduType: enum8 = 36  # [UID 4]

    def __init__(self,
                 originatingEntityID: "EntityID | None" = None,
                 receivingEntityID: "EntityID | None" = None,
                 relationship: "Relationship | None" = None,
                 partLocation: "Vector3Float | None" = None,
                 namedLocationID: "NamedLocationIdentification | None" = None,
                 partEntityType: "EntityType | None" = None):
        super(IsPartOfPdu, self).__init__()
        self.orginatingEntityID = originatingEntityID or EntityID()
        """ID of entity originating PDU"""
        self.receivingEntityID = receivingEntityID or EntityID()
        """ID of entity receiving PDU"""
        self.relationship = relationship or Relationship()
        """relationship of joined parts"""
        self.partLocation = partLocation or Vector3Float()
        """location of part; centroid of part in host's coordinate system. x=range, y=bearing, z=0"""
        self.namedLocationID = namedLocationID or NamedLocationIdentification()
        self.partEntityType = partEntityType or EntityType()

    def serialize(self, outputStream):
        """serialize the class"""
        super(IsPartOfPdu, self).serialize(outputStream)
        self.orginatingEntityID.serialize(outputStream)
        self.receivingEntityID.serialize(outputStream)
        self.relationship.serialize(outputStream)
        self.partLocation.serialize(outputStream)
        self.namedLocationID.serialize(outputStream)
        self.partEntityType.serialize(outputStream)

    def parse(self, inputStream):
        """Parse a message. This may recursively call embedded objects."""
        super(IsPartOfPdu, self).parse(inputStream)
        self.orginatingEntityID.parse(inputStream)
        self.receivingEntityID.parse(inputStream)
        self.relationship.parse(inputStream)
        self.partLocation.parse(inputStream)
        self.namedLocationID.parse(inputStream)
        self.partEntityType.parse(inputStream)<|MERGE_RESOLUTION|>--- conflicted
+++ resolved
@@ -7450,13 +7450,8 @@
         outputStream.write_unsigned_short(self.encodingScheme)
         outputStream.write_unsigned_short(self.tdlType)
         outputStream.write_unsigned_int(self.sampleRate)
-<<<<<<< HEAD
-        outputStream.write_short(self.dataLength)
-        outputStream.write_short(self.samples)
-=======
         outputStream.write_unsigned_short(len(self.data) * 8)
         outputStream.write_unsigned_short(self.samples)
->>>>>>> bfe83a5a
         for b in self.data:
             outputStream.write_unsigned_byte(b)
 
@@ -7468,19 +7463,10 @@
         self.encodingScheme = inputStream.read_unsigned_short()
         self.tdlType = inputStream.read_unsigned_short()
         self.sampleRate = inputStream.read_unsigned_int()
-<<<<<<< HEAD
-        dataLength = inputStream.read_short()
-        self.samples = inputStream.read_short()
-        # sampleSize = dataLength / samples
-        # FIXME: Read sampleSize number of bits from inputStream for data
-        for idx in range(0, dataLength // 8):
-            element = inputStream.read_byte()
-=======
         self.dataLength = inputStream.read_unsigned_short()
         self.samples = inputStream.read_unsigned_short()
         for idx in range(0, self.dataLength // 8):
             element = inputStream.read_unsigned_byte()
->>>>>>> bfe83a5a
             self.data.append(element)
 
 
